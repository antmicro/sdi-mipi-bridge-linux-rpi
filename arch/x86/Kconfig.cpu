--- conflicted
+++ resolved
@@ -414,8 +414,7 @@
 
 config X86_DEBUGCTLMSR
 	def_bool y
-<<<<<<< HEAD
-	depends on !(M586MMX || M586TSC || M586 || M486 || M386)
+	depends on !(MK6 || MWINCHIPC6 || MWINCHIP2 || MWINCHIP3D || MCYRIXIII || M586MMX || M586TSC || M586 || M486 || M386)
 
 config X86_DS
 	bool "Debug Store support"
@@ -433,7 +432,4 @@
 	  Add a ptrace interface to allow collecting an execution trace
 	  of the traced task.
 	  This collects control flow changes in a (cyclic) buffer and allows
-	  debuggers to fill in the gaps and show an execution trace of the debuggee.
-=======
-	depends on !(MK6 || MWINCHIPC6 || MWINCHIP2 || MWINCHIP3D || MCYRIXIII || M586MMX || M586TSC || M586 || M486 || M386)
->>>>>>> fb2e405f
+	  debuggers to fill in the gaps and show an execution trace of the debuggee.