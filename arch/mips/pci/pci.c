--- conflicted
+++ resolved
@@ -250,25 +250,11 @@
 
 void __devinit pcibios_fixup_bus(struct pci_bus *bus)
 {
-<<<<<<< HEAD
-	/* Propagate hose info into the subordinate devices.  */
-
-=======
->>>>>>> 1488d515
 	struct pci_dev *dev = bus->self;
 
 	if (pci_has_flag(PCI_PROBE_ONLY) && dev &&
 	    (dev->class >> 8) == PCI_CLASS_BRIDGE_PCI) {
 		pci_read_bridge_bases(bus);
-<<<<<<< HEAD
-		pcibios_fixup_device_resources(dev, bus);
-	}
-
-	list_for_each_entry(dev, &bus->devices, bus_list) {
-		if ((dev->class >> 8) != PCI_CLASS_BRIDGE_PCI)
-			pcibios_fixup_device_resources(dev, bus);
-=======
->>>>>>> 1488d515
 	}
 }
 
