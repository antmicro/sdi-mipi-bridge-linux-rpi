--- conflicted
+++ resolved
@@ -253,34 +253,6 @@
 	BUG_ON(src % 4);
 	BUG_ON(size % 4);
 
-<<<<<<< HEAD
-	/* Force a sync in case a previous config reset on this channel
-	 * occurred.  This is needed so subsequent writes to DMA registers
-	 * are not spuriously lost/corrupted.
-	 */
-	__builtin_bfin_ssync();
-
-	src_ch = 0;
-	/* Find an avalible memDMA channel */
-	while (1) {
-		if (!src_ch || src_ch == (struct dma_register *)MDMA_S1_NEXT_DESC_PTR) {
-			dst_ch = (struct dma_register *)MDMA_D0_NEXT_DESC_PTR;
-			src_ch = (struct dma_register *)MDMA_S0_NEXT_DESC_PTR;
-		} else {
-			dst_ch = (struct dma_register *)MDMA_D1_NEXT_DESC_PTR;
-			src_ch = (struct dma_register *)MDMA_S1_NEXT_DESC_PTR;
-		}
-
-		if (!bfin_read16(&src_ch->cfg)) {
-			break;
-		} else {
-			if (bfin_read16(&src_ch->irq_status) & DMA_DONE)
-				bfin_write16(&src_ch->cfg, 0);
-		}
-
-	}
-
-=======
 	src_ch = 0;
 	/* Find an avalible memDMA channel */
 	while (1) {
@@ -306,7 +278,6 @@
 	 */
 	__builtin_bfin_ssync();
 
->>>>>>> 80ffb3cc
 	/* Destination */
 	bfin_write32(&dst_ch->start_addr, dst);
 	bfin_write16(&dst_ch->x_count, size >> 2);
