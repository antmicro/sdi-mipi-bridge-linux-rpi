// SPDX-License-Identifier: GPL-2.0-only
/*
 * Remote Processor Framework
 *
 * Copyright (C) 2011 Texas Instruments, Inc.
 * Copyright (C) 2011 Google, Inc.
 *
 * Ohad Ben-Cohen <ohad@wizery.com>
 * Mark Grosen <mgrosen@ti.com>
 * Brian Swetland <swetland@google.com>
 * Fernando Guzman Lugo <fernando.lugo@ti.com>
 * Suman Anna <s-anna@ti.com>
 * Robert Tivy <rtivy@ti.com>
 * Armando Uribe De Leon <x0095078@ti.com>
 */

#define pr_fmt(fmt)    "%s: " fmt, __func__

#include <linux/kernel.h>
#include <linux/debugfs.h>
#include <linux/remoteproc.h>
#include <linux/device.h>
#include <linux/uaccess.h>

#include "remoteproc_internal.h"

/* remoteproc debugfs parent dir */
static struct dentry *rproc_dbg;

/*
 * Some remote processors may support dumping trace logs into a shared
 * memory buffer. We expose this trace buffer using debugfs, so users
 * can easily tell what's going on remotely.
 *
 * We will most probably improve the rproc tracing facilities later on,
 * but this kind of lightweight and simple mechanism is always good to have,
 * as it provides very early tracing with little to no dependencies at all.
 */
static ssize_t rproc_trace_read(struct file *filp, char __user *userbuf,
				size_t count, loff_t *ppos)
{
	struct rproc_debug_trace *data = filp->private_data;
	struct rproc_mem_entry *trace = &data->trace_mem;
	void *va;
	char buf[100];
	int len;

	va = rproc_da_to_va(data->rproc, trace->da, trace->len);
<<<<<<< HEAD

	if (!va) {
		len = scnprintf(buf, sizeof(buf), "Trace %s not available\n",
				trace->name);
		va = buf;
	} else {
		len = strnlen(va, trace->len);
	}

=======

	if (!va) {
		len = scnprintf(buf, sizeof(buf), "Trace %s not available\n",
				trace->name);
		va = buf;
	} else {
		len = strnlen(va, trace->len);
	}

>>>>>>> 0ecfebd2
	return simple_read_from_buffer(userbuf, count, ppos, va, len);
}

static const struct file_operations trace_rproc_ops = {
	.read = rproc_trace_read,
	.open = simple_open,
	.llseek	= generic_file_llseek,
};

/* expose the name of the remote processor via debugfs */
static ssize_t rproc_name_read(struct file *filp, char __user *userbuf,
			       size_t count, loff_t *ppos)
{
	struct rproc *rproc = filp->private_data;
	/* need room for the name, a newline and a terminating null */
	char buf[100];
	int i;

	i = scnprintf(buf, sizeof(buf), "%.98s\n", rproc->name);

	return simple_read_from_buffer(userbuf, count, ppos, buf, i);
}

static const struct file_operations rproc_name_ops = {
	.read = rproc_name_read,
	.open = simple_open,
	.llseek	= generic_file_llseek,
};

/* expose recovery flag via debugfs */
static ssize_t rproc_recovery_read(struct file *filp, char __user *userbuf,
				   size_t count, loff_t *ppos)
{
	struct rproc *rproc = filp->private_data;
	char *buf = rproc->recovery_disabled ? "disabled\n" : "enabled\n";

	return simple_read_from_buffer(userbuf, count, ppos, buf, strlen(buf));
}

/*
 * By writing to the 'recovery' debugfs entry, we control the behavior of the
 * recovery mechanism dynamically. The default value of this entry is "enabled".
 *
 * The 'recovery' debugfs entry supports these commands:
 *
 * enabled:	When enabled, the remote processor will be automatically
 *		recovered whenever it crashes. Moreover, if the remote
 *		processor crashes while recovery is disabled, it will
 *		be automatically recovered too as soon as recovery is enabled.
 *
 * disabled:	When disabled, a remote processor will remain in a crashed
 *		state if it crashes. This is useful for debugging purposes;
 *		without it, debugging a crash is substantially harder.
 *
 * recover:	This function will trigger an immediate recovery if the
 *		remote processor is in a crashed state, without changing
 *		or checking the recovery state (enabled/disabled).
 *		This is useful during debugging sessions, when one expects
 *		additional crashes to happen after enabling recovery. In this
 *		case, enabling recovery will make it hard to debug subsequent
 *		crashes, so it's recommended to keep recovery disabled, and
 *		instead use the "recover" command as needed.
 */
static ssize_t
rproc_recovery_write(struct file *filp, const char __user *user_buf,
		     size_t count, loff_t *ppos)
{
	struct rproc *rproc = filp->private_data;
	char buf[10];
	int ret;

	if (count < 1 || count > sizeof(buf))
		return -EINVAL;

	ret = copy_from_user(buf, user_buf, count);
	if (ret)
		return -EFAULT;

	/* remove end of line */
	if (buf[count - 1] == '\n')
		buf[count - 1] = '\0';

	if (!strncmp(buf, "enabled", count)) {
		rproc->recovery_disabled = false;
		/* if rproc has crashed, trigger recovery */
		if (rproc->state == RPROC_CRASHED)
			rproc_trigger_recovery(rproc);
	} else if (!strncmp(buf, "disabled", count)) {
		rproc->recovery_disabled = true;
	} else if (!strncmp(buf, "recover", count)) {
		/* if rproc has crashed, trigger recovery */
		if (rproc->state == RPROC_CRASHED)
			rproc_trigger_recovery(rproc);
	}

	return count;
}

static const struct file_operations rproc_recovery_ops = {
	.read = rproc_recovery_read,
	.write = rproc_recovery_write,
	.open = simple_open,
	.llseek = generic_file_llseek,
};

/* expose the crash trigger via debugfs */
static ssize_t
rproc_crash_write(struct file *filp, const char __user *user_buf,
		  size_t count, loff_t *ppos)
{
	struct rproc *rproc = filp->private_data;
	unsigned int type;
	int ret;

	ret = kstrtouint_from_user(user_buf, count, 0, &type);
	if (ret < 0)
		return ret;

	rproc_report_crash(rproc, type);

	return count;
}

static const struct file_operations rproc_crash_ops = {
	.write = rproc_crash_write,
	.open = simple_open,
	.llseek = generic_file_llseek,
};

/* Expose resource table content via debugfs */
static int rproc_rsc_table_show(struct seq_file *seq, void *p)
{
	static const char * const types[] = {"carveout", "devmem", "trace", "vdev"};
	struct rproc *rproc = seq->private;
	struct resource_table *table = rproc->table_ptr;
	struct fw_rsc_carveout *c;
	struct fw_rsc_devmem *d;
	struct fw_rsc_trace *t;
	struct fw_rsc_vdev *v;
	int i, j;

	if (!table) {
		seq_puts(seq, "No resource table found\n");
		return 0;
	}

	for (i = 0; i < table->num; i++) {
		int offset = table->offset[i];
		struct fw_rsc_hdr *hdr = (void *)table + offset;
		void *rsc = (void *)hdr + sizeof(*hdr);

		switch (hdr->type) {
		case RSC_CARVEOUT:
			c = rsc;
			seq_printf(seq, "Entry %d is of type %s\n", i, types[hdr->type]);
			seq_printf(seq, "  Device Address 0x%x\n", c->da);
			seq_printf(seq, "  Physical Address 0x%x\n", c->pa);
			seq_printf(seq, "  Length 0x%x Bytes\n", c->len);
			seq_printf(seq, "  Flags 0x%x\n", c->flags);
			seq_printf(seq, "  Reserved (should be zero) [%d]\n", c->reserved);
			seq_printf(seq, "  Name %s\n\n", c->name);
			break;
		case RSC_DEVMEM:
			d = rsc;
			seq_printf(seq, "Entry %d is of type %s\n", i, types[hdr->type]);
			seq_printf(seq, "  Device Address 0x%x\n", d->da);
			seq_printf(seq, "  Physical Address 0x%x\n", d->pa);
			seq_printf(seq, "  Length 0x%x Bytes\n", d->len);
			seq_printf(seq, "  Flags 0x%x\n", d->flags);
			seq_printf(seq, "  Reserved (should be zero) [%d]\n", d->reserved);
			seq_printf(seq, "  Name %s\n\n", d->name);
			break;
		case RSC_TRACE:
			t = rsc;
			seq_printf(seq, "Entry %d is of type %s\n", i, types[hdr->type]);
			seq_printf(seq, "  Device Address 0x%x\n", t->da);
			seq_printf(seq, "  Length 0x%x Bytes\n", t->len);
			seq_printf(seq, "  Reserved (should be zero) [%d]\n", t->reserved);
			seq_printf(seq, "  Name %s\n\n", t->name);
			break;
		case RSC_VDEV:
			v = rsc;
			seq_printf(seq, "Entry %d is of type %s\n", i, types[hdr->type]);

			seq_printf(seq, "  ID %d\n", v->id);
			seq_printf(seq, "  Notify ID %d\n", v->notifyid);
			seq_printf(seq, "  Device features 0x%x\n", v->dfeatures);
			seq_printf(seq, "  Guest features 0x%x\n", v->gfeatures);
			seq_printf(seq, "  Config length 0x%x\n", v->config_len);
			seq_printf(seq, "  Status 0x%x\n", v->status);
			seq_printf(seq, "  Number of vrings %d\n", v->num_of_vrings);
			seq_printf(seq, "  Reserved (should be zero) [%d][%d]\n\n",
				   v->reserved[0], v->reserved[1]);

			for (j = 0; j < v->num_of_vrings; j++) {
				seq_printf(seq, "  Vring %d\n", j);
				seq_printf(seq, "    Device Address 0x%x\n", v->vring[j].da);
				seq_printf(seq, "    Alignment %d\n", v->vring[j].align);
				seq_printf(seq, "    Number of buffers %d\n", v->vring[j].num);
				seq_printf(seq, "    Notify ID %d\n", v->vring[j].notifyid);
				seq_printf(seq, "    Physical Address 0x%x\n\n",
					   v->vring[j].pa);
			}
			break;
		default:
			seq_printf(seq, "Unknown resource type found: %d [hdr: %pK]\n",
				   hdr->type, hdr);
			break;
		}
	}

	return 0;
}

static int rproc_rsc_table_open(struct inode *inode, struct file *file)
{
	return single_open(file, rproc_rsc_table_show, inode->i_private);
}

static const struct file_operations rproc_rsc_table_ops = {
	.open		= rproc_rsc_table_open,
	.read		= seq_read,
	.llseek		= seq_lseek,
	.release	= single_release,
};

/* Expose carveout content via debugfs */
static int rproc_carveouts_show(struct seq_file *seq, void *p)
{
	struct rproc *rproc = seq->private;
	struct rproc_mem_entry *carveout;

	list_for_each_entry(carveout, &rproc->carveouts, node) {
		seq_puts(seq, "Carveout memory entry:\n");
		seq_printf(seq, "\tName: %s\n", carveout->name);
		seq_printf(seq, "\tVirtual address: %pK\n", carveout->va);
		seq_printf(seq, "\tDMA address: %pad\n", &carveout->dma);
		seq_printf(seq, "\tDevice address: 0x%x\n", carveout->da);
		seq_printf(seq, "\tLength: 0x%x Bytes\n\n", carveout->len);
	}

	return 0;
}

static int rproc_carveouts_open(struct inode *inode, struct file *file)
{
	return single_open(file, rproc_carveouts_show, inode->i_private);
}

static const struct file_operations rproc_carveouts_ops = {
	.open		= rproc_carveouts_open,
	.read		= seq_read,
	.llseek		= seq_lseek,
	.release	= single_release,
};

void rproc_remove_trace_file(struct dentry *tfile)
{
	debugfs_remove(tfile);
}

struct dentry *rproc_create_trace_file(const char *name, struct rproc *rproc,
				       struct rproc_debug_trace *trace)
{
	struct dentry *tfile;

	tfile = debugfs_create_file(name, 0400, rproc->dbg_dir, trace,
				    &trace_rproc_ops);
	if (!tfile) {
		dev_err(&rproc->dev, "failed to create debugfs trace entry\n");
		return NULL;
	}

	return tfile;
}

void rproc_delete_debug_dir(struct rproc *rproc)
{
	if (!rproc->dbg_dir)
		return;

	debugfs_remove_recursive(rproc->dbg_dir);
}

void rproc_create_debug_dir(struct rproc *rproc)
{
	struct device *dev = &rproc->dev;

	if (!rproc_dbg)
		return;

	rproc->dbg_dir = debugfs_create_dir(dev_name(dev), rproc_dbg);
	if (!rproc->dbg_dir)
		return;

	debugfs_create_file("name", 0400, rproc->dbg_dir,
			    rproc, &rproc_name_ops);
	debugfs_create_file("recovery", 0400, rproc->dbg_dir,
			    rproc, &rproc_recovery_ops);
	debugfs_create_file("crash", 0200, rproc->dbg_dir,
			    rproc, &rproc_crash_ops);
	debugfs_create_file("resource_table", 0400, rproc->dbg_dir,
			    rproc, &rproc_rsc_table_ops);
	debugfs_create_file("carveout_memories", 0400, rproc->dbg_dir,
			    rproc, &rproc_carveouts_ops);
}

void __init rproc_init_debugfs(void)
{
	if (debugfs_initialized()) {
		rproc_dbg = debugfs_create_dir(KBUILD_MODNAME, NULL);
		if (!rproc_dbg)
			pr_err("can't create debugfs dir\n");
	}
}

void __exit rproc_exit_debugfs(void)
{
	debugfs_remove(rproc_dbg);
}<|MERGE_RESOLUTION|>--- conflicted
+++ resolved
@@ -46,7 +46,6 @@
 	int len;
 
 	va = rproc_da_to_va(data->rproc, trace->da, trace->len);
-<<<<<<< HEAD
 
 	if (!va) {
 		len = scnprintf(buf, sizeof(buf), "Trace %s not available\n",
@@ -56,17 +55,6 @@
 		len = strnlen(va, trace->len);
 	}
 
-=======
-
-	if (!va) {
-		len = scnprintf(buf, sizeof(buf), "Trace %s not available\n",
-				trace->name);
-		va = buf;
-	} else {
-		len = strnlen(va, trace->len);
-	}
-
->>>>>>> 0ecfebd2
 	return simple_read_from_buffer(userbuf, count, ppos, va, len);
 }
 
