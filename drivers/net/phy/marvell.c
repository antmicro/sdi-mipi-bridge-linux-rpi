/*
 * drivers/net/phy/marvell.c
 *
 * Driver for Marvell PHYs
 *
 * Author: Andy Fleming
 *
 * Copyright (c) 2004 Freescale Semiconductor, Inc.
 *
 * Copyright (c) 2013 Michael Stapelberg <michael@stapelberg.de>
 *
 * This program is free software; you can redistribute  it and/or modify it
 * under  the terms of  the GNU General  Public License as published by the
 * Free Software Foundation;  either version 2 of the  License, or (at your
 * option) any later version.
 *
 */
#include <linux/kernel.h>
#include <linux/string.h>
#include <linux/ctype.h>
#include <linux/errno.h>
#include <linux/unistd.h>
#include <linux/hwmon.h>
#include <linux/interrupt.h>
#include <linux/init.h>
#include <linux/delay.h>
#include <linux/netdevice.h>
#include <linux/etherdevice.h>
#include <linux/skbuff.h>
#include <linux/spinlock.h>
#include <linux/mm.h>
#include <linux/module.h>
#include <linux/mii.h>
#include <linux/ethtool.h>
#include <linux/phy.h>
#include <linux/marvell_phy.h>
#include <linux/of.h>

#include <linux/io.h>
#include <asm/irq.h>
#include <linux/uaccess.h>

#define MII_MARVELL_PHY_PAGE		22
#define MII_MARVELL_COPPER_PAGE		0x00
#define MII_MARVELL_FIBER_PAGE		0x01
#define MII_MARVELL_MSCR_PAGE		0x02
#define MII_MARVELL_LED_PAGE		0x03
#define MII_MARVELL_MISC_TEST_PAGE	0x06
#define MII_MARVELL_WOL_PAGE		0x11

#define MII_M1011_IEVENT		0x13
#define MII_M1011_IEVENT_CLEAR		0x0000

#define MII_M1011_IMASK			0x12
#define MII_M1011_IMASK_INIT		0x6400
#define MII_M1011_IMASK_CLEAR		0x0000

#define MII_M1011_PHY_SCR		0x10
#define MII_M1011_PHY_SCR_MDI		0x0000
#define MII_M1011_PHY_SCR_MDI_X		0x0020
#define MII_M1011_PHY_SCR_AUTO_CROSS	0x0060

#define MII_M1145_PHY_EXT_SR		0x1b
#define MII_M1145_PHY_EXT_CR		0x14
#define MII_M1145_RGMII_RX_DELAY	0x0080
#define MII_M1145_RGMII_TX_DELAY	0x0002
#define MII_M1145_HWCFG_MODE_SGMII_NO_CLK	0x4
#define MII_M1145_HWCFG_MODE_MASK		0xf
#define MII_M1145_HWCFG_FIBER_COPPER_AUTO	0x8000

#define MII_M1145_HWCFG_MODE_SGMII_NO_CLK	0x4
#define MII_M1145_HWCFG_MODE_MASK		0xf
#define MII_M1145_HWCFG_FIBER_COPPER_AUTO	0x8000

#define MII_M1111_PHY_LED_CONTROL	0x18
#define MII_M1111_PHY_LED_DIRECT	0x4100
#define MII_M1111_PHY_LED_COMBINE	0x411c
#define MII_M1111_PHY_EXT_CR		0x14
#define MII_M1111_RX_DELAY		0x80
#define MII_M1111_TX_DELAY		0x2
#define MII_M1111_PHY_EXT_SR		0x1b

#define MII_M1111_HWCFG_MODE_MASK		0xf
#define MII_M1111_HWCFG_MODE_COPPER_RGMII	0xb
#define MII_M1111_HWCFG_MODE_FIBER_RGMII	0x3
#define MII_M1111_HWCFG_MODE_SGMII_NO_CLK	0x4
#define MII_M1111_HWCFG_MODE_COPPER_RTBI	0x9
#define MII_M1111_HWCFG_FIBER_COPPER_AUTO	0x8000
#define MII_M1111_HWCFG_FIBER_COPPER_RES	0x2000

#define MII_88E1121_PHY_MSCR_REG	21
#define MII_88E1121_PHY_MSCR_RX_DELAY	BIT(5)
#define MII_88E1121_PHY_MSCR_TX_DELAY	BIT(4)
#define MII_88E1121_PHY_MSCR_DELAY_MASK	(~(0x3 << 4))

#define MII_88E1121_MISC_TEST				0x1a
#define MII_88E1510_MISC_TEST_TEMP_THRESHOLD_MASK	0x1f00
#define MII_88E1510_MISC_TEST_TEMP_THRESHOLD_SHIFT	8
#define MII_88E1510_MISC_TEST_TEMP_IRQ_EN		BIT(7)
#define MII_88E1510_MISC_TEST_TEMP_IRQ			BIT(6)
#define MII_88E1121_MISC_TEST_TEMP_SENSOR_EN		BIT(5)
#define MII_88E1121_MISC_TEST_TEMP_MASK			0x1f

#define MII_88E1510_TEMP_SENSOR		0x1b
#define MII_88E1510_TEMP_SENSOR_MASK	0xff

#define MII_88E1318S_PHY_MSCR1_REG	16
#define MII_88E1318S_PHY_MSCR1_PAD_ODD	BIT(6)

/* Copper Specific Interrupt Enable Register */
#define MII_88E1318S_PHY_CSIER                              0x12
/* WOL Event Interrupt Enable */
#define MII_88E1318S_PHY_CSIER_WOL_EIE                      BIT(7)

/* LED Timer Control Register */
#define MII_88E1318S_PHY_LED_TCR                            0x12
#define MII_88E1318S_PHY_LED_TCR_FORCE_INT                  BIT(15)
#define MII_88E1318S_PHY_LED_TCR_INTn_ENABLE                BIT(7)
#define MII_88E1318S_PHY_LED_TCR_INT_ACTIVE_LOW             BIT(11)

/* Magic Packet MAC address registers */
#define MII_88E1318S_PHY_MAGIC_PACKET_WORD2                 0x17
#define MII_88E1318S_PHY_MAGIC_PACKET_WORD1                 0x18
#define MII_88E1318S_PHY_MAGIC_PACKET_WORD0                 0x19

#define MII_88E1318S_PHY_WOL_CTRL                           0x10
#define MII_88E1318S_PHY_WOL_CTRL_CLEAR_WOL_STATUS          BIT(12)
#define MII_88E1318S_PHY_WOL_CTRL_MAGIC_PACKET_MATCH_ENABLE BIT(14)

#define MII_88E1121_PHY_LED_CTRL	16
#define MII_88E1121_PHY_LED_DEF		0x0030

#define MII_M1011_PHY_STATUS		0x11
#define MII_M1011_PHY_STATUS_1000	0x8000
#define MII_M1011_PHY_STATUS_100	0x4000
#define MII_M1011_PHY_STATUS_SPD_MASK	0xc000
#define MII_M1011_PHY_STATUS_FULLDUPLEX	0x2000
#define MII_M1011_PHY_STATUS_RESOLVED	0x0800
#define MII_M1011_PHY_STATUS_LINK	0x0400

#define MII_M1116R_CONTROL_REG_MAC	21

#define MII_88E3016_PHY_SPEC_CTRL	0x10
#define MII_88E3016_DISABLE_SCRAMBLER	0x0200
#define MII_88E3016_AUTO_MDIX_CROSSOVER	0x0030

#define MII_88E1510_GEN_CTRL_REG_1		0x14
#define MII_88E1510_GEN_CTRL_REG_1_MODE_MASK	0x7
#define MII_88E1510_GEN_CTRL_REG_1_MODE_SGMII	0x1	/* SGMII to copper */
#define MII_88E1510_GEN_CTRL_REG_1_RESET	0x8000	/* Soft reset */

#define LPA_FIBER_1000HALF	0x40
#define LPA_FIBER_1000FULL	0x20

#define LPA_PAUSE_FIBER	0x180
#define LPA_PAUSE_ASYM_FIBER	0x100

#define ADVERTISE_FIBER_1000HALF	0x40
#define ADVERTISE_FIBER_1000FULL	0x20

#define ADVERTISE_PAUSE_FIBER		0x180
#define ADVERTISE_PAUSE_ASYM_FIBER	0x100

#define REGISTER_LINK_STATUS	0x400
#define NB_FIBER_STATS	1

MODULE_DESCRIPTION("Marvell PHY driver");
MODULE_AUTHOR("Andy Fleming");
MODULE_LICENSE("GPL");

struct marvell_hw_stat {
	const char *string;
	u8 page;
	u8 reg;
	u8 bits;
};

static struct marvell_hw_stat marvell_hw_stats[] = {
	{ "phy_receive_errors_copper", 0, 21, 16},
	{ "phy_idle_errors", 0, 10, 8 },
	{ "phy_receive_errors_fiber", 1, 21, 16},
};

struct marvell_priv {
	u64 stats[ARRAY_SIZE(marvell_hw_stats)];
	char *hwmon_name;
	struct device *hwmon_dev;
};

static int marvell_get_page(struct phy_device *phydev)
{
	return phy_read(phydev, MII_MARVELL_PHY_PAGE);
}

static int marvell_set_page(struct phy_device *phydev, int page)
{
	return phy_write(phydev, MII_MARVELL_PHY_PAGE, page);
}

static int marvell_get_set_page(struct phy_device *phydev, int page)
{
	int oldpage = marvell_get_page(phydev);

	if (oldpage < 0)
		return oldpage;

	if (page != oldpage)
		return marvell_set_page(phydev, page);

	return 0;
}

static int marvell_ack_interrupt(struct phy_device *phydev)
{
	int err;

	/* Clear the interrupts by reading the reg */
	err = phy_read(phydev, MII_M1011_IEVENT);

	if (err < 0)
		return err;

	return 0;
}

static int marvell_config_intr(struct phy_device *phydev)
{
	int err;

	if (phydev->interrupts == PHY_INTERRUPT_ENABLED)
		err = phy_write(phydev, MII_M1011_IMASK,
				MII_M1011_IMASK_INIT);
	else
		err = phy_write(phydev, MII_M1011_IMASK,
				MII_M1011_IMASK_CLEAR);

	return err;
}

static int marvell_set_polarity(struct phy_device *phydev, int polarity)
{
	int reg;
	int err;
	int val;

	/* get the current settings */
	reg = phy_read(phydev, MII_M1011_PHY_SCR);
	if (reg < 0)
		return reg;

	val = reg;
	val &= ~MII_M1011_PHY_SCR_AUTO_CROSS;
	switch (polarity) {
	case ETH_TP_MDI:
		val |= MII_M1011_PHY_SCR_MDI;
		break;
	case ETH_TP_MDI_X:
		val |= MII_M1011_PHY_SCR_MDI_X;
		break;
	case ETH_TP_MDI_AUTO:
	case ETH_TP_MDI_INVALID:
	default:
		val |= MII_M1011_PHY_SCR_AUTO_CROSS;
		break;
	}

	if (val != reg) {
		/* Set the new polarity value in the register */
		err = phy_write(phydev, MII_M1011_PHY_SCR, val);
		if (err)
			return err;
	}

	return 0;
}

static int marvell_config_aneg(struct phy_device *phydev)
{
	int err;

<<<<<<< HEAD
	/* The Marvell PHY has an errata which requires
	 * that certain registers get written in order
	 * to restart autonegotiation
	 */
	err = phy_write(phydev, MII_BMCR, BMCR_RESET);

	if (err < 0)
		return err;

	err = phy_write(phydev, 0x1d, 0x1f);
	if (err < 0)
		return err;

	err = phy_write(phydev, 0x1e, 0x200c);
	if (err < 0)
		return err;

	err = phy_write(phydev, 0x1d, 0x5);
	if (err < 0)
		return err;

	err = phy_write(phydev, 0x1e, 0);
	if (err < 0)
		return err;

	err = phy_write(phydev, 0x1e, 0x100);
	if (err < 0)
		return err;

=======
>>>>>>> e2a9aa5a
	err = marvell_set_polarity(phydev, phydev->mdix_ctrl);
	if (err < 0)
		return err;

	err = phy_write(phydev, MII_M1111_PHY_LED_CONTROL,
			MII_M1111_PHY_LED_DIRECT);
	if (err < 0)
		return err;

	err = genphy_config_aneg(phydev);
	if (err < 0)
		return err;

	if (phydev->autoneg != AUTONEG_ENABLE) {
		int bmcr;

		/* A write to speed/duplex bits (that is performed by
		 * genphy_config_aneg() call above) must be followed by
		 * a software reset. Otherwise, the write has no effect.
		 */
		bmcr = phy_read(phydev, MII_BMCR);
		if (bmcr < 0)
			return bmcr;

		err = phy_write(phydev, MII_BMCR, bmcr | BMCR_RESET);
		if (err < 0)
			return err;
	}

	return 0;
}

static int m88e1101_config_aneg(struct phy_device *phydev)
{
	int err;

	/* This Marvell PHY has an errata which requires
	 * that certain registers get written in order
	 * to restart autonegotiation
	 */
	err = phy_write(phydev, MII_BMCR, BMCR_RESET);

	if (err < 0)
		return err;

	err = phy_write(phydev, 0x1d, 0x1f);
	if (err < 0)
		return err;

	err = phy_write(phydev, 0x1e, 0x200c);
	if (err < 0)
		return err;

	err = phy_write(phydev, 0x1d, 0x5);
	if (err < 0)
		return err;

	err = phy_write(phydev, 0x1e, 0);
	if (err < 0)
		return err;

	err = phy_write(phydev, 0x1e, 0x100);
	if (err < 0)
		return err;

	return marvell_config_aneg(phydev);
}

static int m88e1111_config_aneg(struct phy_device *phydev)
{
	int err;

	/* The Marvell PHY has an errata which requires
	 * that certain registers get written in order
	 * to restart autonegotiation
	 */
	err = phy_write(phydev, MII_BMCR, BMCR_RESET);

	err = marvell_set_polarity(phydev, phydev->mdix_ctrl);
	if (err < 0)
		return err;

	err = phy_write(phydev, MII_M1111_PHY_LED_CONTROL,
			MII_M1111_PHY_LED_DIRECT);
	if (err < 0)
		return err;

	err = genphy_config_aneg(phydev);
	if (err < 0)
		return err;

	if (phydev->autoneg != AUTONEG_ENABLE) {
		int bmcr;

		/* A write to speed/duplex bits (that is performed by
		 * genphy_config_aneg() call above) must be followed by
		 * a software reset. Otherwise, the write has no effect.
		 */
		bmcr = phy_read(phydev, MII_BMCR);
		if (bmcr < 0)
			return bmcr;

		err = phy_write(phydev, MII_BMCR, bmcr | BMCR_RESET);
		if (err < 0)
			return err;
	}

	return 0;
}

#ifdef CONFIG_OF_MDIO
/* Set and/or override some configuration registers based on the
 * marvell,reg-init property stored in the of_node for the phydev.
 *
 * marvell,reg-init = <reg-page reg mask value>,...;
 *
 * There may be one or more sets of <reg-page reg mask value>:
 *
 * reg-page: which register bank to use.
 * reg: the register.
 * mask: if non-zero, ANDed with existing register value.
 * value: ORed with the masked value and written to the regiser.
 *
 */
static int marvell_of_reg_init(struct phy_device *phydev)
{
	const __be32 *paddr;
	int len, i, saved_page, current_page, ret;

	if (!phydev->mdio.dev.of_node)
		return 0;

	paddr = of_get_property(phydev->mdio.dev.of_node,
				"marvell,reg-init", &len);
	if (!paddr || len < (4 * sizeof(*paddr)))
		return 0;

	saved_page = marvell_get_page(phydev);
	if (saved_page < 0)
		return saved_page;
	current_page = saved_page;

	ret = 0;
	len /= sizeof(*paddr);
	for (i = 0; i < len - 3; i += 4) {
		u16 page = be32_to_cpup(paddr + i);
		u16 reg = be32_to_cpup(paddr + i + 1);
		u16 mask = be32_to_cpup(paddr + i + 2);
		u16 val_bits = be32_to_cpup(paddr + i + 3);
		int val;

		if (page != current_page) {
			current_page = page;
			ret = marvell_set_page(phydev, page);
			if (ret < 0)
				goto err;
		}

		val = 0;
		if (mask) {
			val = phy_read(phydev, reg);
			if (val < 0) {
				ret = val;
				goto err;
			}
			val &= mask;
		}
		val |= val_bits;

		ret = phy_write(phydev, reg, val);
		if (ret < 0)
			goto err;
	}
err:
	if (current_page != saved_page) {
		i = marvell_set_page(phydev, saved_page);
		if (ret == 0)
			ret = i;
	}
	return ret;
}
#else
static int marvell_of_reg_init(struct phy_device *phydev)
{
	return 0;
}
#endif /* CONFIG_OF_MDIO */

static int m88e1121_config_aneg(struct phy_device *phydev)
{
	int err, oldpage, mscr;

	oldpage = marvell_get_set_page(phydev, MII_MARVELL_MSCR_PAGE);
	if (oldpage < 0)
		return oldpage;

	if (phy_interface_is_rgmii(phydev)) {
		mscr = phy_read(phydev, MII_88E1121_PHY_MSCR_REG) &
			MII_88E1121_PHY_MSCR_DELAY_MASK;

		if (phydev->interface == PHY_INTERFACE_MODE_RGMII_ID)
			mscr |= (MII_88E1121_PHY_MSCR_RX_DELAY |
				 MII_88E1121_PHY_MSCR_TX_DELAY);
		else if (phydev->interface == PHY_INTERFACE_MODE_RGMII_RXID)
			mscr |= MII_88E1121_PHY_MSCR_RX_DELAY;
		else if (phydev->interface == PHY_INTERFACE_MODE_RGMII_TXID)
			mscr |= MII_88E1121_PHY_MSCR_TX_DELAY;

		err = phy_write(phydev, MII_88E1121_PHY_MSCR_REG, mscr);
		if (err < 0)
			return err;
	}

	marvell_set_page(phydev, oldpage);

	err = phy_write(phydev, MII_BMCR, BMCR_RESET);
	if (err < 0)
		return err;

	err = phy_write(phydev, MII_M1011_PHY_SCR,
			MII_M1011_PHY_SCR_AUTO_CROSS);
	if (err < 0)
		return err;

	return genphy_config_aneg(phydev);
}

static int m88e1318_config_aneg(struct phy_device *phydev)
{
	int err, oldpage, mscr;

	oldpage = marvell_get_set_page(phydev, MII_MARVELL_MSCR_PAGE);
	if (oldpage < 0)
		return oldpage;

	mscr = phy_read(phydev, MII_88E1318S_PHY_MSCR1_REG);
	mscr |= MII_88E1318S_PHY_MSCR1_PAD_ODD;

	err = phy_write(phydev, MII_88E1318S_PHY_MSCR1_REG, mscr);
	if (err < 0)
		return err;

	err = marvell_set_page(phydev, oldpage);
	if (err < 0)
		return err;

	return m88e1121_config_aneg(phydev);
}

/**
 * ethtool_adv_to_fiber_adv_t
 * @ethadv: the ethtool advertisement settings
 *
 * A small helper function that translates ethtool advertisement
 * settings to phy autonegotiation advertisements for the
 * MII_ADV register for fiber link.
 */
static inline u32 ethtool_adv_to_fiber_adv_t(u32 ethadv)
{
	u32 result = 0;

	if (ethadv & ADVERTISED_1000baseT_Half)
		result |= ADVERTISE_FIBER_1000HALF;
	if (ethadv & ADVERTISED_1000baseT_Full)
		result |= ADVERTISE_FIBER_1000FULL;

	if ((ethadv & ADVERTISE_PAUSE_ASYM) && (ethadv & ADVERTISE_PAUSE_CAP))
		result |= LPA_PAUSE_ASYM_FIBER;
	else if (ethadv & ADVERTISE_PAUSE_CAP)
		result |= (ADVERTISE_PAUSE_FIBER
			   & (~ADVERTISE_PAUSE_ASYM_FIBER));

	return result;
}

/**
 * marvell_config_aneg_fiber - restart auto-negotiation or write BMCR
 * @phydev: target phy_device struct
 *
 * Description: If auto-negotiation is enabled, we configure the
 *   advertising, and then restart auto-negotiation.  If it is not
 *   enabled, then we write the BMCR. Adapted for fiber link in
 *   some Marvell's devices.
 */
static int marvell_config_aneg_fiber(struct phy_device *phydev)
{
	int changed = 0;
	int err;
	int adv, oldadv;
	u32 advertise;

	if (phydev->autoneg != AUTONEG_ENABLE)
		return genphy_setup_forced(phydev);

	/* Only allow advertising what this PHY supports */
	phydev->advertising &= phydev->supported;
	advertise = phydev->advertising;

	/* Setup fiber advertisement */
	adv = phy_read(phydev, MII_ADVERTISE);
	if (adv < 0)
		return adv;

	oldadv = adv;
	adv &= ~(ADVERTISE_FIBER_1000HALF | ADVERTISE_FIBER_1000FULL
		| LPA_PAUSE_FIBER);
	adv |= ethtool_adv_to_fiber_adv_t(advertise);

	if (adv != oldadv) {
		err = phy_write(phydev, MII_ADVERTISE, adv);
		if (err < 0)
			return err;

		changed = 1;
	}

	if (changed == 0) {
		/* Advertisement hasn't changed, but maybe aneg was never on to
		 * begin with?  Or maybe phy was isolated?
		 */
		int ctl = phy_read(phydev, MII_BMCR);

		if (ctl < 0)
			return ctl;

		if (!(ctl & BMCR_ANENABLE) || (ctl & BMCR_ISOLATE))
			changed = 1; /* do restart aneg */
	}

	/* Only restart aneg if we are advertising something different
	 * than we were before.
	 */
	if (changed > 0)
		changed = genphy_restart_aneg(phydev);

	return changed;
}

static int m88e1510_config_aneg(struct phy_device *phydev)
{
	int err;

	err = marvell_set_page(phydev, MII_MARVELL_COPPER_PAGE);
	if (err < 0)
		goto error;

	/* Configure the copper link first */
	err = m88e1318_config_aneg(phydev);
	if (err < 0)
		goto error;

	/* Then the fiber link */
	err = marvell_set_page(phydev, MII_MARVELL_FIBER_PAGE);
	if (err < 0)
		goto error;

	err = marvell_config_aneg_fiber(phydev);
	if (err < 0)
		goto error;

	return marvell_set_page(phydev, MII_MARVELL_COPPER_PAGE);

error:
	marvell_set_page(phydev, MII_MARVELL_COPPER_PAGE);
	return err;
}

static int marvell_config_init(struct phy_device *phydev)
{
	/* Set registers from marvell,reg-init DT property */
	return marvell_of_reg_init(phydev);
}

static int m88e1116r_config_init(struct phy_device *phydev)
{
	int temp;
	int err;

	temp = phy_read(phydev, MII_BMCR);
	temp |= BMCR_RESET;
	err = phy_write(phydev, MII_BMCR, temp);
	if (err < 0)
		return err;

	mdelay(500);

	err = marvell_set_page(phydev, MII_MARVELL_COPPER_PAGE);
	if (err < 0)
		return err;

	temp = phy_read(phydev, MII_M1011_PHY_SCR);
	temp |= (7 << 12);	/* max number of gigabit attempts */
	temp |= (1 << 11);	/* enable downshift */
	temp |= MII_M1011_PHY_SCR_AUTO_CROSS;
	err = phy_write(phydev, MII_M1011_PHY_SCR, temp);
	if (err < 0)
		return err;

	err = marvell_set_page(phydev, MII_MARVELL_MSCR_PAGE);
	if (err < 0)
		return err;
	temp = phy_read(phydev, MII_M1116R_CONTROL_REG_MAC);
	temp |= (1 << 5);
	temp |= (1 << 4);
	err = phy_write(phydev, MII_M1116R_CONTROL_REG_MAC, temp);
	if (err < 0)
		return err;
	err = marvell_set_page(phydev, MII_MARVELL_COPPER_PAGE);
	if (err < 0)
		return err;

	temp = phy_read(phydev, MII_BMCR);
	temp |= BMCR_RESET;
	err = phy_write(phydev, MII_BMCR, temp);
	if (err < 0)
		return err;

	mdelay(500);

	return marvell_config_init(phydev);
}

static int m88e3016_config_init(struct phy_device *phydev)
{
	int reg;

	/* Enable Scrambler and Auto-Crossover */
	reg = phy_read(phydev, MII_88E3016_PHY_SPEC_CTRL);
	if (reg < 0)
		return reg;

	reg &= ~MII_88E3016_DISABLE_SCRAMBLER;
	reg |= MII_88E3016_AUTO_MDIX_CROSSOVER;

	reg = phy_write(phydev, MII_88E3016_PHY_SPEC_CTRL, reg);
	if (reg < 0)
		return reg;

	return marvell_config_init(phydev);
}

static int m88e1111_config_init_rgmii(struct phy_device *phydev)
{
	int err;
	int temp;

	temp = phy_read(phydev, MII_M1111_PHY_EXT_CR);
	if (temp < 0)
		return temp;

	if (phydev->interface == PHY_INTERFACE_MODE_RGMII_ID) {
		temp |= (MII_M1111_RX_DELAY | MII_M1111_TX_DELAY);
	} else if (phydev->interface == PHY_INTERFACE_MODE_RGMII_RXID) {
		temp &= ~MII_M1111_TX_DELAY;
		temp |= MII_M1111_RX_DELAY;
	} else if (phydev->interface == PHY_INTERFACE_MODE_RGMII_TXID) {
		temp &= ~MII_M1111_RX_DELAY;
		temp |= MII_M1111_TX_DELAY;
	}

	err = phy_write(phydev, MII_M1111_PHY_EXT_CR, temp);
	if (err < 0)
		return err;

	temp = phy_read(phydev, MII_M1111_PHY_EXT_SR);
	if (temp < 0)
		return temp;

	temp &= ~(MII_M1111_HWCFG_MODE_MASK);

	if (temp & MII_M1111_HWCFG_FIBER_COPPER_RES)
		temp |= MII_M1111_HWCFG_MODE_FIBER_RGMII;
	else
		temp |= MII_M1111_HWCFG_MODE_COPPER_RGMII;

	return phy_write(phydev, MII_M1111_PHY_EXT_SR, temp);
}

static int m88e1111_config_init_sgmii(struct phy_device *phydev)
{
	int err;
	int temp;

	temp = phy_read(phydev, MII_M1111_PHY_EXT_SR);
	if (temp < 0)
		return temp;

	temp &= ~(MII_M1111_HWCFG_MODE_MASK);
	temp |= MII_M1111_HWCFG_MODE_SGMII_NO_CLK;
	temp |= MII_M1111_HWCFG_FIBER_COPPER_AUTO;

	err = phy_write(phydev, MII_M1111_PHY_EXT_SR, temp);
	if (err < 0)
		return err;

	/* make sure copper is selected */
	return marvell_set_page(phydev, MII_MARVELL_COPPER_PAGE);
}

static int m88e1111_config_init_rtbi(struct phy_device *phydev)
{
	int err;
	int temp;

	temp = phy_read(phydev, MII_M1111_PHY_EXT_CR);
	if (temp < 0)
		return temp;

	temp |= (MII_M1111_RX_DELAY | MII_M1111_TX_DELAY);
	err = phy_write(phydev, MII_M1111_PHY_EXT_CR, temp);
	if (err < 0)
		return err;

	temp = phy_read(phydev, MII_M1111_PHY_EXT_SR);
	if (temp < 0)
		return temp;

	temp &= ~(MII_M1111_HWCFG_MODE_MASK |
		  MII_M1111_HWCFG_FIBER_COPPER_RES);
	temp |= 0x7 | MII_M1111_HWCFG_FIBER_COPPER_AUTO;

	err = phy_write(phydev, MII_M1111_PHY_EXT_SR, temp);
	if (err < 0)
		return err;

	/* soft reset */
	err = phy_write(phydev, MII_BMCR, BMCR_RESET);
	if (err < 0)
		return err;

	do
		temp = phy_read(phydev, MII_BMCR);
	while (temp & BMCR_RESET);

	temp = phy_read(phydev, MII_M1111_PHY_EXT_SR);
	if (temp < 0)
		return temp;

	temp &= ~(MII_M1111_HWCFG_MODE_MASK |
		  MII_M1111_HWCFG_FIBER_COPPER_RES);
	temp |= MII_M1111_HWCFG_MODE_COPPER_RTBI |
		MII_M1111_HWCFG_FIBER_COPPER_AUTO;

	return phy_write(phydev, MII_M1111_PHY_EXT_SR, temp);
}

static int m88e1111_config_init(struct phy_device *phydev)
{
	int err;

	if (phy_interface_is_rgmii(phydev)) {
		err = m88e1111_config_init_rgmii(phydev);
		if (err)
			return err;
	}

	if (phydev->interface == PHY_INTERFACE_MODE_SGMII) {
		err = m88e1111_config_init_sgmii(phydev);
		if (err < 0)
			return err;
	}

	if (phydev->interface == PHY_INTERFACE_MODE_RTBI) {
		err = m88e1111_config_init_rtbi(phydev);
		if (err < 0)
			return err;
	}

	err = marvell_of_reg_init(phydev);
	if (err < 0)
		return err;

	return phy_write(phydev, MII_BMCR, BMCR_RESET);
}

static int m88e1121_config_init(struct phy_device *phydev)
{
	int err, oldpage;

	oldpage = marvell_get_set_page(phydev, MII_MARVELL_LED_PAGE);
	if (oldpage < 0)
		return oldpage;

	/* Default PHY LED config: LED[0] .. Link, LED[1] .. Activity */
	err = phy_write(phydev, MII_88E1121_PHY_LED_CTRL,
			MII_88E1121_PHY_LED_DEF);
	if (err < 0)
		return err;

	marvell_set_page(phydev, oldpage);

	/* Set marvell,reg-init configuration from device tree */
	return marvell_config_init(phydev);
}

static int m88e1510_config_init(struct phy_device *phydev)
{
	int err;
	int temp;

	/* SGMII-to-Copper mode initialization */
	if (phydev->interface == PHY_INTERFACE_MODE_SGMII) {
		/* Select page 18 */
		err = marvell_set_page(phydev, 18);
		if (err < 0)
			return err;

		/* In reg 20, write MODE[2:0] = 0x1 (SGMII to Copper) */
		temp = phy_read(phydev, MII_88E1510_GEN_CTRL_REG_1);
		temp &= ~MII_88E1510_GEN_CTRL_REG_1_MODE_MASK;
		temp |= MII_88E1510_GEN_CTRL_REG_1_MODE_SGMII;
		err = phy_write(phydev, MII_88E1510_GEN_CTRL_REG_1, temp);
		if (err < 0)
			return err;

		/* PHY reset is necessary after changing MODE[2:0] */
		temp |= MII_88E1510_GEN_CTRL_REG_1_RESET;
		err = phy_write(phydev, MII_88E1510_GEN_CTRL_REG_1, temp);
		if (err < 0)
			return err;

		/* Reset page selection */
		err = marvell_set_page(phydev, MII_MARVELL_COPPER_PAGE);
		if (err < 0)
			return err;
	}

	return m88e1121_config_init(phydev);
}

static int m88e1118_config_aneg(struct phy_device *phydev)
{
	int err;

	err = phy_write(phydev, MII_BMCR, BMCR_RESET);
	if (err < 0)
		return err;

	err = phy_write(phydev, MII_M1011_PHY_SCR,
			MII_M1011_PHY_SCR_AUTO_CROSS);
	if (err < 0)
		return err;

	err = genphy_config_aneg(phydev);
	return 0;
}

static int m88e1118_config_init(struct phy_device *phydev)
{
	int err;

	/* Change address */
	err = marvell_set_page(phydev, MII_MARVELL_MSCR_PAGE);
	if (err < 0)
		return err;

	/* Enable 1000 Mbit */
	err = phy_write(phydev, 0x15, 0x1070);
	if (err < 0)
		return err;

	/* Change address */
	err = marvell_set_page(phydev, MII_MARVELL_LED_PAGE);
	if (err < 0)
		return err;

	/* Adjust LED Control */
	if (phydev->dev_flags & MARVELL_PHY_M1118_DNS323_LEDS)
		err = phy_write(phydev, 0x10, 0x1100);
	else
		err = phy_write(phydev, 0x10, 0x021e);
	if (err < 0)
		return err;

	err = marvell_of_reg_init(phydev);
	if (err < 0)
		return err;

	/* Reset address */
	err = marvell_set_page(phydev, MII_MARVELL_COPPER_PAGE);
	if (err < 0)
		return err;

	return phy_write(phydev, MII_BMCR, BMCR_RESET);
}

static int m88e1149_config_init(struct phy_device *phydev)
{
	int err;

	/* Change address */
	err = marvell_set_page(phydev, MII_MARVELL_MSCR_PAGE);
	if (err < 0)
		return err;

	/* Enable 1000 Mbit */
	err = phy_write(phydev, 0x15, 0x1048);
	if (err < 0)
		return err;

	err = marvell_of_reg_init(phydev);
	if (err < 0)
		return err;

	/* Reset address */
	err = marvell_set_page(phydev, MII_MARVELL_COPPER_PAGE);
	if (err < 0)
		return err;

	return phy_write(phydev, MII_BMCR, BMCR_RESET);
}

static int m88e1145_config_init_rgmii(struct phy_device *phydev)
{
	int err;
	int temp = phy_read(phydev, MII_M1145_PHY_EXT_CR);

	if (temp < 0)
		return temp;

	temp |= (MII_M1145_RGMII_RX_DELAY | MII_M1145_RGMII_TX_DELAY);

	err = phy_write(phydev, MII_M1145_PHY_EXT_CR, temp);
	if (err < 0)
		return err;

	if (phydev->dev_flags & MARVELL_PHY_M1145_FLAGS_RESISTANCE) {
		err = phy_write(phydev, 0x1d, 0x0012);
		if (err < 0)
			return err;

		temp = phy_read(phydev, 0x1e);
		if (temp < 0)
			return temp;

		temp &= 0xf03f;
		temp |= 2 << 9;	/* 36 ohm */
		temp |= 2 << 6;	/* 39 ohm */

		err = phy_write(phydev, 0x1e, temp);
		if (err < 0)
			return err;

		err = phy_write(phydev, 0x1d, 0x3);
		if (err < 0)
			return err;

		err = phy_write(phydev, 0x1e, 0x8000);
	}
	return err;
}

static int m88e1145_config_init_sgmii(struct phy_device *phydev)
{
	int temp = phy_read(phydev, MII_M1145_PHY_EXT_SR);

	if (temp < 0)
		return temp;

	temp &= ~MII_M1145_HWCFG_MODE_MASK;
	temp |= MII_M1145_HWCFG_MODE_SGMII_NO_CLK;
	temp |= MII_M1145_HWCFG_FIBER_COPPER_AUTO;

	return phy_write(phydev, MII_M1145_PHY_EXT_SR, temp);
}

static int m88e1145_config_init(struct phy_device *phydev)
{
	int err;

	/* Take care of errata E0 & E1 */
	err = phy_write(phydev, 0x1d, 0x001b);
	if (err < 0)
		return err;

	err = phy_write(phydev, 0x1e, 0x418f);
	if (err < 0)
		return err;

	err = phy_write(phydev, 0x1d, 0x0016);
	if (err < 0)
		return err;

	err = phy_write(phydev, 0x1e, 0xa2da);
	if (err < 0)
		return err;

	if (phydev->interface == PHY_INTERFACE_MODE_RGMII_ID) {
		err = m88e1145_config_init_rgmii(phydev);
		if (err < 0)
			return err;
	}

	if (phydev->interface == PHY_INTERFACE_MODE_SGMII) {
		err = m88e1145_config_init_sgmii(phydev);
		if (err < 0)
			return err;
	}

	err = marvell_of_reg_init(phydev);
	if (err < 0)
		return err;

	return 0;
}

/**
 * fiber_lpa_to_ethtool_lpa_t
 * @lpa: value of the MII_LPA register for fiber link
 *
 * A small helper function that translates MII_LPA
 * bits to ethtool LP advertisement settings.
 */
static u32 fiber_lpa_to_ethtool_lpa_t(u32 lpa)
{
	u32 result = 0;

	if (lpa & LPA_FIBER_1000HALF)
		result |= ADVERTISED_1000baseT_Half;
	if (lpa & LPA_FIBER_1000FULL)
		result |= ADVERTISED_1000baseT_Full;

	return result;
}

/**
 * marvell_update_link - update link status in real time in @phydev
 * @phydev: target phy_device struct
 *
 * Description: Update the value in phydev->link to reflect the
 *   current link value.
 */
static int marvell_update_link(struct phy_device *phydev, int fiber)
{
	int status;

	/* Use the generic register for copper link, or specific
	 * register for fiber case
	 */
	if (fiber) {
		status = phy_read(phydev, MII_M1011_PHY_STATUS);
		if (status < 0)
			return status;

		if ((status & REGISTER_LINK_STATUS) == 0)
			phydev->link = 0;
		else
			phydev->link = 1;
	} else {
		return genphy_update_link(phydev);
	}

	return 0;
}

static int marvell_read_status_page_an(struct phy_device *phydev,
				       int fiber)
{
	int status;
	int lpa;
	int lpagb;
	int adv;

	status = phy_read(phydev, MII_M1011_PHY_STATUS);
	if (status < 0)
		return status;

	lpa = phy_read(phydev, MII_LPA);
	if (lpa < 0)
		return lpa;

	lpagb = phy_read(phydev, MII_STAT1000);
	if (lpagb < 0)
		return lpagb;

	adv = phy_read(phydev, MII_ADVERTISE);
	if (adv < 0)
		return adv;

	lpa &= adv;

	if (status & MII_M1011_PHY_STATUS_FULLDUPLEX)
		phydev->duplex = DUPLEX_FULL;
	else
		phydev->duplex = DUPLEX_HALF;

	status = status & MII_M1011_PHY_STATUS_SPD_MASK;
	phydev->pause = 0;
	phydev->asym_pause = 0;

	switch (status) {
	case MII_M1011_PHY_STATUS_1000:
		phydev->speed = SPEED_1000;
		break;

	case MII_M1011_PHY_STATUS_100:
		phydev->speed = SPEED_100;
		break;

	default:
		phydev->speed = SPEED_10;
		break;
	}

	if (!fiber) {
		phydev->lp_advertising =
			mii_stat1000_to_ethtool_lpa_t(lpagb) |
			mii_lpa_to_ethtool_lpa_t(lpa);

		if (phydev->duplex == DUPLEX_FULL) {
			phydev->pause = lpa & LPA_PAUSE_CAP ? 1 : 0;
			phydev->asym_pause = lpa & LPA_PAUSE_ASYM ? 1 : 0;
		}
	} else {
		/* The fiber link is only 1000M capable */
		phydev->lp_advertising = fiber_lpa_to_ethtool_lpa_t(lpa);

		if (phydev->duplex == DUPLEX_FULL) {
			if (!(lpa & LPA_PAUSE_FIBER)) {
				phydev->pause = 0;
				phydev->asym_pause = 0;
			} else if ((lpa & LPA_PAUSE_ASYM_FIBER)) {
				phydev->pause = 1;
				phydev->asym_pause = 1;
			} else {
				phydev->pause = 1;
				phydev->asym_pause = 0;
			}
		}
	}
	return 0;
}

static int marvell_read_status_page_fixed(struct phy_device *phydev)
{
	int bmcr = phy_read(phydev, MII_BMCR);

	if (bmcr < 0)
		return bmcr;

	if (bmcr & BMCR_FULLDPLX)
		phydev->duplex = DUPLEX_FULL;
	else
		phydev->duplex = DUPLEX_HALF;

	if (bmcr & BMCR_SPEED1000)
		phydev->speed = SPEED_1000;
	else if (bmcr & BMCR_SPEED100)
		phydev->speed = SPEED_100;
	else
		phydev->speed = SPEED_10;

	phydev->pause = 0;
	phydev->asym_pause = 0;
	phydev->lp_advertising = 0;

	return 0;
}

/* marvell_read_status_page
 *
 * Description:
 *   Check the link, then figure out the current state
 *   by comparing what we advertise with what the link partner
 *   advertises.  Start by checking the gigabit possibilities,
 *   then move on to 10/100.
 */
static int marvell_read_status_page(struct phy_device *phydev, int page)
{
	int fiber;
	int err;

	/* Detect and update the link, but return if there
	 * was an error
	 */
	if (page == MII_MARVELL_FIBER_PAGE)
		fiber = 1;
	else
		fiber = 0;

	err = marvell_update_link(phydev, fiber);
	if (err)
		return err;

	if (phydev->autoneg == AUTONEG_ENABLE)
		err = marvell_read_status_page_an(phydev, fiber);
	else
		err = marvell_read_status_page_fixed(phydev);

	return err;
}

/* marvell_read_status
 *
 * Some Marvell's phys have two modes: fiber and copper.
 * Both need status checked.
 * Description:
 *   First, check the fiber link and status.
 *   If the fiber link is down, check the copper link and status which
 *   will be the default value if both link are down.
 */
static int marvell_read_status(struct phy_device *phydev)
{
	int err;

	/* Check the fiber mode first */
	if (phydev->supported & SUPPORTED_FIBRE &&
	    phydev->interface != PHY_INTERFACE_MODE_SGMII) {
		err = marvell_set_page(phydev, MII_MARVELL_FIBER_PAGE);
		if (err < 0)
			goto error;

		err = marvell_read_status_page(phydev, MII_MARVELL_FIBER_PAGE);
		if (err < 0)
			goto error;

		/* If the fiber link is up, it is the selected and
		 * used link. In this case, we need to stay in the
		 * fiber page. Please to be careful about that, avoid
		 * to restore Copper page in other functions which
		 * could break the behaviour for some fiber phy like
		 * 88E1512.
		 */
		if (phydev->link)
			return 0;

		/* If fiber link is down, check and save copper mode state */
		err = marvell_set_page(phydev, MII_MARVELL_COPPER_PAGE);
		if (err < 0)
			goto error;
	}

	return marvell_read_status_page(phydev, MII_MARVELL_COPPER_PAGE);

error:
	marvell_set_page(phydev, MII_MARVELL_COPPER_PAGE);
	return err;
}

/* marvell_suspend
 *
 * Some Marvell's phys have two modes: fiber and copper.
 * Both need to be suspended
 */
static int marvell_suspend(struct phy_device *phydev)
{
	int err;

	/* Suspend the fiber mode first */
	if (!(phydev->supported & SUPPORTED_FIBRE)) {
		err = marvell_set_page(phydev, MII_MARVELL_FIBER_PAGE);
		if (err < 0)
			goto error;

		/* With the page set, use the generic suspend */
		err = genphy_suspend(phydev);
		if (err < 0)
			goto error;

		/* Then, the copper link */
		err = marvell_set_page(phydev, MII_MARVELL_COPPER_PAGE);
		if (err < 0)
			goto error;
	}

	/* With the page set, use the generic suspend */
	return genphy_suspend(phydev);

error:
	marvell_set_page(phydev, MII_MARVELL_COPPER_PAGE);
	return err;
}

/* marvell_resume
 *
 * Some Marvell's phys have two modes: fiber and copper.
 * Both need to be resumed
 */
static int marvell_resume(struct phy_device *phydev)
{
	int err;

	/* Resume the fiber mode first */
	if (!(phydev->supported & SUPPORTED_FIBRE)) {
		err = marvell_set_page(phydev, MII_MARVELL_FIBER_PAGE);
		if (err < 0)
			goto error;

		/* With the page set, use the generic resume */
		err = genphy_resume(phydev);
		if (err < 0)
			goto error;

		/* Then, the copper link */
		err = marvell_set_page(phydev, MII_MARVELL_COPPER_PAGE);
		if (err < 0)
			goto error;
	}

	/* With the page set, use the generic resume */
	return genphy_resume(phydev);

error:
	marvell_set_page(phydev, MII_MARVELL_COPPER_PAGE);
	return err;
}

static int marvell_aneg_done(struct phy_device *phydev)
{
	int retval = phy_read(phydev, MII_M1011_PHY_STATUS);

	return (retval < 0) ? retval : (retval & MII_M1011_PHY_STATUS_RESOLVED);
}

static int m88e1121_did_interrupt(struct phy_device *phydev)
{
	int imask;

	imask = phy_read(phydev, MII_M1011_IEVENT);

	if (imask & MII_M1011_IMASK_INIT)
		return 1;

	return 0;
}

static void m88e1318_get_wol(struct phy_device *phydev,
			     struct ethtool_wolinfo *wol)
{
	wol->supported = WAKE_MAGIC;
	wol->wolopts = 0;

	if (marvell_set_page(phydev, MII_MARVELL_WOL_PAGE) < 0)
		return;

	if (phy_read(phydev, MII_88E1318S_PHY_WOL_CTRL) &
	    MII_88E1318S_PHY_WOL_CTRL_MAGIC_PACKET_MATCH_ENABLE)
		wol->wolopts |= WAKE_MAGIC;

	if (marvell_set_page(phydev, MII_MARVELL_COPPER_PAGE) < 0)
		return;
}

static int m88e1318_set_wol(struct phy_device *phydev,
			    struct ethtool_wolinfo *wol)
{
	int err, oldpage, temp;

	oldpage = marvell_get_page(phydev);

	if (wol->wolopts & WAKE_MAGIC) {
		/* Explicitly switch to page 0x00, just to be sure */
		err = marvell_set_page(phydev, MII_MARVELL_COPPER_PAGE);
		if (err < 0)
			return err;

		/* Enable the WOL interrupt */
		temp = phy_read(phydev, MII_88E1318S_PHY_CSIER);
		temp |= MII_88E1318S_PHY_CSIER_WOL_EIE;
		err = phy_write(phydev, MII_88E1318S_PHY_CSIER, temp);
		if (err < 0)
			return err;

		err = marvell_set_page(phydev, MII_MARVELL_LED_PAGE);
		if (err < 0)
			return err;

		/* Setup LED[2] as interrupt pin (active low) */
		temp = phy_read(phydev, MII_88E1318S_PHY_LED_TCR);
		temp &= ~MII_88E1318S_PHY_LED_TCR_FORCE_INT;
		temp |= MII_88E1318S_PHY_LED_TCR_INTn_ENABLE;
		temp |= MII_88E1318S_PHY_LED_TCR_INT_ACTIVE_LOW;
		err = phy_write(phydev, MII_88E1318S_PHY_LED_TCR, temp);
		if (err < 0)
			return err;

		err = marvell_set_page(phydev, MII_MARVELL_WOL_PAGE);
		if (err < 0)
			return err;

		/* Store the device address for the magic packet */
		err = phy_write(phydev, MII_88E1318S_PHY_MAGIC_PACKET_WORD2,
				((phydev->attached_dev->dev_addr[5] << 8) |
				 phydev->attached_dev->dev_addr[4]));
		if (err < 0)
			return err;
		err = phy_write(phydev, MII_88E1318S_PHY_MAGIC_PACKET_WORD1,
				((phydev->attached_dev->dev_addr[3] << 8) |
				 phydev->attached_dev->dev_addr[2]));
		if (err < 0)
			return err;
		err = phy_write(phydev, MII_88E1318S_PHY_MAGIC_PACKET_WORD0,
				((phydev->attached_dev->dev_addr[1] << 8) |
				 phydev->attached_dev->dev_addr[0]));
		if (err < 0)
			return err;

		/* Clear WOL status and enable magic packet matching */
		temp = phy_read(phydev, MII_88E1318S_PHY_WOL_CTRL);
		temp |= MII_88E1318S_PHY_WOL_CTRL_CLEAR_WOL_STATUS;
		temp |= MII_88E1318S_PHY_WOL_CTRL_MAGIC_PACKET_MATCH_ENABLE;
		err = phy_write(phydev, MII_88E1318S_PHY_WOL_CTRL, temp);
		if (err < 0)
			return err;
	} else {
		err = marvell_set_page(phydev, MII_MARVELL_WOL_PAGE);
		if (err < 0)
			return err;

		/* Clear WOL status and disable magic packet matching */
		temp = phy_read(phydev, MII_88E1318S_PHY_WOL_CTRL);
		temp |= MII_88E1318S_PHY_WOL_CTRL_CLEAR_WOL_STATUS;
		temp &= ~MII_88E1318S_PHY_WOL_CTRL_MAGIC_PACKET_MATCH_ENABLE;
		err = phy_write(phydev, MII_88E1318S_PHY_WOL_CTRL, temp);
		if (err < 0)
			return err;
	}

	err = marvell_set_page(phydev, oldpage);
	if (err < 0)
		return err;

	return 0;
}

static int marvell_get_sset_count(struct phy_device *phydev)
{
	if (phydev->supported & SUPPORTED_FIBRE)
		return ARRAY_SIZE(marvell_hw_stats);
	else
		return ARRAY_SIZE(marvell_hw_stats) - NB_FIBER_STATS;
}

static void marvell_get_strings(struct phy_device *phydev, u8 *data)
{
	int i;

	for (i = 0; i < ARRAY_SIZE(marvell_hw_stats); i++) {
		memcpy(data + i * ETH_GSTRING_LEN,
		       marvell_hw_stats[i].string, ETH_GSTRING_LEN);
	}
}

#ifndef UINT64_MAX
#define UINT64_MAX              (u64)(~((u64)0))
#endif
static u64 marvell_get_stat(struct phy_device *phydev, int i)
{
	struct marvell_hw_stat stat = marvell_hw_stats[i];
	struct marvell_priv *priv = phydev->priv;
	int oldpage, val;
	u64 ret;

	oldpage = marvell_get_set_page(phydev, stat.page);
	if (oldpage < 0)
		return UINT64_MAX;

	val = phy_read(phydev, stat.reg);
	if (val < 0) {
		ret = UINT64_MAX;
	} else {
		val = val & ((1 << stat.bits) - 1);
		priv->stats[i] += val;
		ret = priv->stats[i];
	}

	marvell_set_page(phydev, oldpage);

	return ret;
}

static void marvell_get_stats(struct phy_device *phydev,
			      struct ethtool_stats *stats, u64 *data)
{
	int i;

	for (i = 0; i < ARRAY_SIZE(marvell_hw_stats); i++)
		data[i] = marvell_get_stat(phydev, i);
}

#ifdef CONFIG_HWMON
static int m88e1121_get_temp(struct phy_device *phydev, long *temp)
{
	int oldpage;
	int ret;
	int val;

	*temp = 0;

	mutex_lock(&phydev->lock);

	oldpage = marvell_get_set_page(phydev, MII_MARVELL_MISC_TEST_PAGE);
	if (oldpage < 0) {
		mutex_unlock(&phydev->lock);
		return oldpage;
	}

	/* Enable temperature sensor */
	ret = phy_read(phydev, MII_88E1121_MISC_TEST);
	if (ret < 0)
		goto error;

	ret = phy_write(phydev, MII_88E1121_MISC_TEST,
			ret | MII_88E1121_MISC_TEST_TEMP_SENSOR_EN);
	if (ret < 0)
		goto error;

	/* Wait for temperature to stabilize */
	usleep_range(10000, 12000);

	val = phy_read(phydev, MII_88E1121_MISC_TEST);
	if (val < 0) {
		ret = val;
		goto error;
	}

	/* Disable temperature sensor */
	ret = phy_write(phydev, MII_88E1121_MISC_TEST,
			ret & ~MII_88E1121_MISC_TEST_TEMP_SENSOR_EN);
	if (ret < 0)
		goto error;

	*temp = ((val & MII_88E1121_MISC_TEST_TEMP_MASK) - 5) * 5000;

error:
	marvell_set_page(phydev, oldpage);
	mutex_unlock(&phydev->lock);

	return ret;
}

static int m88e1121_hwmon_read(struct device *dev,
			       enum hwmon_sensor_types type,
			       u32 attr, int channel, long *temp)
{
	struct phy_device *phydev = dev_get_drvdata(dev);
	int err;

	switch (attr) {
	case hwmon_temp_input:
		err = m88e1121_get_temp(phydev, temp);
		break;
	default:
		return -EOPNOTSUPP;
	}

	return err;
}

static umode_t m88e1121_hwmon_is_visible(const void *data,
					 enum hwmon_sensor_types type,
					 u32 attr, int channel)
{
	if (type != hwmon_temp)
		return 0;

	switch (attr) {
	case hwmon_temp_input:
		return 0444;
	default:
		return 0;
	}
}

static u32 m88e1121_hwmon_chip_config[] = {
	HWMON_C_REGISTER_TZ,
	0
};

static const struct hwmon_channel_info m88e1121_hwmon_chip = {
	.type = hwmon_chip,
	.config = m88e1121_hwmon_chip_config,
};

static u32 m88e1121_hwmon_temp_config[] = {
	HWMON_T_INPUT,
	0
};

static const struct hwmon_channel_info m88e1121_hwmon_temp = {
	.type = hwmon_temp,
	.config = m88e1121_hwmon_temp_config,
};

static const struct hwmon_channel_info *m88e1121_hwmon_info[] = {
	&m88e1121_hwmon_chip,
	&m88e1121_hwmon_temp,
	NULL
};

static const struct hwmon_ops m88e1121_hwmon_hwmon_ops = {
	.is_visible = m88e1121_hwmon_is_visible,
	.read = m88e1121_hwmon_read,
};

static const struct hwmon_chip_info m88e1121_hwmon_chip_info = {
	.ops = &m88e1121_hwmon_hwmon_ops,
	.info = m88e1121_hwmon_info,
};

static int m88e1510_get_temp(struct phy_device *phydev, long *temp)
{
	int oldpage;
	int ret;

	*temp = 0;

	mutex_lock(&phydev->lock);

	oldpage = marvell_get_set_page(phydev, MII_MARVELL_MISC_TEST_PAGE);
	if (oldpage < 0) {
		mutex_unlock(&phydev->lock);
		return oldpage;
	}

	ret = phy_read(phydev, MII_88E1510_TEMP_SENSOR);
	if (ret < 0)
		goto error;

	*temp = ((ret & MII_88E1510_TEMP_SENSOR_MASK) - 25) * 1000;

error:
	marvell_set_page(phydev, oldpage);
	mutex_unlock(&phydev->lock);

	return ret;
}

int m88e1510_get_temp_critical(struct phy_device *phydev, long *temp)
{
	int oldpage;
	int ret;

	*temp = 0;

	mutex_lock(&phydev->lock);

	oldpage = marvell_get_set_page(phydev, MII_MARVELL_MISC_TEST_PAGE);
	if (oldpage < 0) {
		mutex_unlock(&phydev->lock);
		return oldpage;
	}

	ret = phy_read(phydev, MII_88E1121_MISC_TEST);
	if (ret < 0)
		goto error;

	*temp = (((ret & MII_88E1510_MISC_TEST_TEMP_THRESHOLD_MASK) >>
		  MII_88E1510_MISC_TEST_TEMP_THRESHOLD_SHIFT) * 5) - 25;
	/* convert to mC */
	*temp *= 1000;

error:
	marvell_set_page(phydev, oldpage);
	mutex_unlock(&phydev->lock);

	return ret;
}

int m88e1510_set_temp_critical(struct phy_device *phydev, long temp)
{
	int oldpage;
	int ret;

	mutex_lock(&phydev->lock);

	oldpage = marvell_get_set_page(phydev, MII_MARVELL_MISC_TEST_PAGE);
	if (oldpage < 0) {
		mutex_unlock(&phydev->lock);
		return oldpage;
	}

	ret = phy_read(phydev, MII_88E1121_MISC_TEST);
	if (ret < 0)
		goto error;

	temp = temp / 1000;
	temp = clamp_val(DIV_ROUND_CLOSEST(temp, 5) + 5, 0, 0x1f);
	ret = phy_write(phydev, MII_88E1121_MISC_TEST,
			(ret & ~MII_88E1510_MISC_TEST_TEMP_THRESHOLD_MASK) |
			(temp << MII_88E1510_MISC_TEST_TEMP_THRESHOLD_SHIFT));

error:
	marvell_set_page(phydev, oldpage);
	mutex_unlock(&phydev->lock);

	return ret;
}

int m88e1510_get_temp_alarm(struct phy_device *phydev, long *alarm)
{
	int oldpage;
	int ret;

	*alarm = false;

	mutex_lock(&phydev->lock);

	oldpage = marvell_get_set_page(phydev, MII_MARVELL_MISC_TEST_PAGE);
	if (oldpage < 0) {
		mutex_unlock(&phydev->lock);
		return oldpage;
	}

	ret = phy_read(phydev, MII_88E1121_MISC_TEST);
	if (ret < 0)
		goto error;
	*alarm = !!(ret & MII_88E1510_MISC_TEST_TEMP_IRQ);

error:
	marvell_set_page(phydev, oldpage);
	mutex_unlock(&phydev->lock);

	return ret;
}

static int m88e1510_hwmon_read(struct device *dev,
			       enum hwmon_sensor_types type,
			       u32 attr, int channel, long *temp)
{
	struct phy_device *phydev = dev_get_drvdata(dev);
	int err;

	switch (attr) {
	case hwmon_temp_input:
		err = m88e1510_get_temp(phydev, temp);
		break;
	case hwmon_temp_crit:
		err = m88e1510_get_temp_critical(phydev, temp);
		break;
	case hwmon_temp_max_alarm:
		err = m88e1510_get_temp_alarm(phydev, temp);
		break;
	default:
		return -EOPNOTSUPP;
	}

	return err;
}

static int m88e1510_hwmon_write(struct device *dev,
				enum hwmon_sensor_types type,
				u32 attr, int channel, long temp)
{
	struct phy_device *phydev = dev_get_drvdata(dev);
	int err;

	switch (attr) {
	case hwmon_temp_crit:
		err = m88e1510_set_temp_critical(phydev, temp);
		break;
	default:
		return -EOPNOTSUPP;
	}
	return err;
}

static umode_t m88e1510_hwmon_is_visible(const void *data,
					 enum hwmon_sensor_types type,
					 u32 attr, int channel)
{
	if (type != hwmon_temp)
		return 0;

	switch (attr) {
	case hwmon_temp_input:
	case hwmon_temp_max_alarm:
		return 0444;
	case hwmon_temp_crit:
		return 0644;
	default:
		return 0;
	}
}

static u32 m88e1510_hwmon_temp_config[] = {
	HWMON_T_INPUT | HWMON_T_CRIT | HWMON_T_MAX_ALARM,
	0
};

static const struct hwmon_channel_info m88e1510_hwmon_temp = {
	.type = hwmon_temp,
	.config = m88e1510_hwmon_temp_config,
};

static const struct hwmon_channel_info *m88e1510_hwmon_info[] = {
	&m88e1121_hwmon_chip,
	&m88e1510_hwmon_temp,
	NULL
};

static const struct hwmon_ops m88e1510_hwmon_hwmon_ops = {
	.is_visible = m88e1510_hwmon_is_visible,
	.read = m88e1510_hwmon_read,
	.write = m88e1510_hwmon_write,
};

static const struct hwmon_chip_info m88e1510_hwmon_chip_info = {
	.ops = &m88e1510_hwmon_hwmon_ops,
	.info = m88e1510_hwmon_info,
};

static int marvell_hwmon_name(struct phy_device *phydev)
{
	struct marvell_priv *priv = phydev->priv;
	struct device *dev = &phydev->mdio.dev;
	const char *devname = dev_name(dev);
	size_t len = strlen(devname);
	int i, j;

	priv->hwmon_name = devm_kzalloc(dev, len, GFP_KERNEL);
	if (!priv->hwmon_name)
		return -ENOMEM;

	for (i = j = 0; i < len && devname[i]; i++) {
		if (isalnum(devname[i]))
			priv->hwmon_name[j++] = devname[i];
	}

	return 0;
}

static int marvell_hwmon_probe(struct phy_device *phydev,
			       const struct hwmon_chip_info *chip)
{
	struct marvell_priv *priv = phydev->priv;
	struct device *dev = &phydev->mdio.dev;
	int err;

	err = marvell_hwmon_name(phydev);
	if (err)
		return err;

	priv->hwmon_dev = devm_hwmon_device_register_with_info(
		dev, priv->hwmon_name, phydev, chip, NULL);

	return PTR_ERR_OR_ZERO(priv->hwmon_dev);
}

static int m88e1121_hwmon_probe(struct phy_device *phydev)
{
	return marvell_hwmon_probe(phydev, &m88e1121_hwmon_chip_info);
}

static int m88e1510_hwmon_probe(struct phy_device *phydev)
{
	return marvell_hwmon_probe(phydev, &m88e1510_hwmon_chip_info);
}
#else
static int m88e1121_hwmon_probe(struct phy_device *phydev)
{
	return 0;
}

static int m88e1510_hwmon_probe(struct phy_device *phydev)
{
	return 0;
}
#endif

static int marvell_probe(struct phy_device *phydev)
{
	struct marvell_priv *priv;

	priv = devm_kzalloc(&phydev->mdio.dev, sizeof(*priv), GFP_KERNEL);
	if (!priv)
		return -ENOMEM;

	phydev->priv = priv;

	return 0;
}

static int m88e1121_probe(struct phy_device *phydev)
{
	int err;

	err = marvell_probe(phydev);
	if (err)
		return err;

	return m88e1121_hwmon_probe(phydev);
}

static int m88e1510_probe(struct phy_device *phydev)
{
	int err;

	err = marvell_probe(phydev);
	if (err)
		return err;

	return m88e1510_hwmon_probe(phydev);
}

static struct phy_driver marvell_drivers[] = {
	{
		.phy_id = MARVELL_PHY_ID_88E1101,
		.phy_id_mask = MARVELL_PHY_ID_MASK,
		.name = "Marvell 88E1101",
		.features = PHY_GBIT_FEATURES,
		.flags = PHY_HAS_INTERRUPT,
		.probe = marvell_probe,
		.config_init = &marvell_config_init,
		.config_aneg = &m88e1101_config_aneg,
		.read_status = &genphy_read_status,
		.ack_interrupt = &marvell_ack_interrupt,
		.config_intr = &marvell_config_intr,
		.resume = &genphy_resume,
		.suspend = &genphy_suspend,
		.get_sset_count = marvell_get_sset_count,
		.get_strings = marvell_get_strings,
		.get_stats = marvell_get_stats,
	},
	{
		.phy_id = MARVELL_PHY_ID_88E1112,
		.phy_id_mask = MARVELL_PHY_ID_MASK,
		.name = "Marvell 88E1112",
		.features = PHY_GBIT_FEATURES,
		.flags = PHY_HAS_INTERRUPT,
		.probe = marvell_probe,
		.config_init = &m88e1111_config_init,
		.config_aneg = &marvell_config_aneg,
		.read_status = &genphy_read_status,
		.ack_interrupt = &marvell_ack_interrupt,
		.config_intr = &marvell_config_intr,
		.resume = &genphy_resume,
		.suspend = &genphy_suspend,
		.get_sset_count = marvell_get_sset_count,
		.get_strings = marvell_get_strings,
		.get_stats = marvell_get_stats,
	},
	{
		.phy_id = MARVELL_PHY_ID_88E1111,
		.phy_id_mask = MARVELL_PHY_ID_MASK,
		.name = "Marvell 88E1111",
		.features = PHY_GBIT_FEATURES,
		.flags = PHY_HAS_INTERRUPT,
		.probe = marvell_probe,
		.config_init = &m88e1111_config_init,
		.config_aneg = &m88e1111_config_aneg,
		.read_status = &marvell_read_status,
		.ack_interrupt = &marvell_ack_interrupt,
		.config_intr = &marvell_config_intr,
		.resume = &genphy_resume,
		.suspend = &genphy_suspend,
		.get_sset_count = marvell_get_sset_count,
		.get_strings = marvell_get_strings,
		.get_stats = marvell_get_stats,
	},
	{
		.phy_id = MARVELL_PHY_ID_88E1118,
		.phy_id_mask = MARVELL_PHY_ID_MASK,
		.name = "Marvell 88E1118",
		.features = PHY_GBIT_FEATURES,
		.flags = PHY_HAS_INTERRUPT,
		.probe = marvell_probe,
		.config_init = &m88e1118_config_init,
		.config_aneg = &m88e1118_config_aneg,
		.read_status = &genphy_read_status,
		.ack_interrupt = &marvell_ack_interrupt,
		.config_intr = &marvell_config_intr,
		.resume = &genphy_resume,
		.suspend = &genphy_suspend,
		.get_sset_count = marvell_get_sset_count,
		.get_strings = marvell_get_strings,
		.get_stats = marvell_get_stats,
	},
	{
		.phy_id = MARVELL_PHY_ID_88E1121R,
		.phy_id_mask = MARVELL_PHY_ID_MASK,
		.name = "Marvell 88E1121R",
		.features = PHY_GBIT_FEATURES,
		.flags = PHY_HAS_INTERRUPT,
		.probe = &m88e1121_probe,
		.config_init = &m88e1121_config_init,
		.config_aneg = &m88e1121_config_aneg,
		.read_status = &marvell_read_status,
		.ack_interrupt = &marvell_ack_interrupt,
		.config_intr = &marvell_config_intr,
		.did_interrupt = &m88e1121_did_interrupt,
		.resume = &genphy_resume,
		.suspend = &genphy_suspend,
		.get_sset_count = marvell_get_sset_count,
		.get_strings = marvell_get_strings,
		.get_stats = marvell_get_stats,
	},
	{
		.phy_id = MARVELL_PHY_ID_88E1318S,
		.phy_id_mask = MARVELL_PHY_ID_MASK,
		.name = "Marvell 88E1318S",
		.features = PHY_GBIT_FEATURES,
		.flags = PHY_HAS_INTERRUPT,
		.probe = marvell_probe,
		.config_init = &m88e1121_config_init,
		.config_aneg = &m88e1318_config_aneg,
		.read_status = &marvell_read_status,
		.ack_interrupt = &marvell_ack_interrupt,
		.config_intr = &marvell_config_intr,
		.did_interrupt = &m88e1121_did_interrupt,
		.get_wol = &m88e1318_get_wol,
		.set_wol = &m88e1318_set_wol,
		.resume = &genphy_resume,
		.suspend = &genphy_suspend,
		.get_sset_count = marvell_get_sset_count,
		.get_strings = marvell_get_strings,
		.get_stats = marvell_get_stats,
	},
	{
		.phy_id = MARVELL_PHY_ID_88E1145,
		.phy_id_mask = MARVELL_PHY_ID_MASK,
		.name = "Marvell 88E1145",
		.features = PHY_GBIT_FEATURES,
		.flags = PHY_HAS_INTERRUPT,
		.probe = marvell_probe,
		.config_init = &m88e1145_config_init,
		.config_aneg = &marvell_config_aneg,
		.read_status = &genphy_read_status,
		.ack_interrupt = &marvell_ack_interrupt,
		.config_intr = &marvell_config_intr,
		.resume = &genphy_resume,
		.suspend = &genphy_suspend,
		.get_sset_count = marvell_get_sset_count,
		.get_strings = marvell_get_strings,
		.get_stats = marvell_get_stats,
	},
	{
		.phy_id = MARVELL_PHY_ID_88E1149R,
		.phy_id_mask = MARVELL_PHY_ID_MASK,
		.name = "Marvell 88E1149R",
		.features = PHY_GBIT_FEATURES,
		.flags = PHY_HAS_INTERRUPT,
		.probe = marvell_probe,
		.config_init = &m88e1149_config_init,
		.config_aneg = &m88e1118_config_aneg,
		.read_status = &genphy_read_status,
		.ack_interrupt = &marvell_ack_interrupt,
		.config_intr = &marvell_config_intr,
		.resume = &genphy_resume,
		.suspend = &genphy_suspend,
		.get_sset_count = marvell_get_sset_count,
		.get_strings = marvell_get_strings,
		.get_stats = marvell_get_stats,
	},
	{
		.phy_id = MARVELL_PHY_ID_88E1240,
		.phy_id_mask = MARVELL_PHY_ID_MASK,
		.name = "Marvell 88E1240",
		.features = PHY_GBIT_FEATURES,
		.flags = PHY_HAS_INTERRUPT,
		.probe = marvell_probe,
		.config_init = &m88e1111_config_init,
		.config_aneg = &marvell_config_aneg,
		.read_status = &genphy_read_status,
		.ack_interrupt = &marvell_ack_interrupt,
		.config_intr = &marvell_config_intr,
		.resume = &genphy_resume,
		.suspend = &genphy_suspend,
		.get_sset_count = marvell_get_sset_count,
		.get_strings = marvell_get_strings,
		.get_stats = marvell_get_stats,
	},
	{
		.phy_id = MARVELL_PHY_ID_88E1116R,
		.phy_id_mask = MARVELL_PHY_ID_MASK,
		.name = "Marvell 88E1116R",
		.features = PHY_GBIT_FEATURES,
		.flags = PHY_HAS_INTERRUPT,
		.probe = marvell_probe,
		.config_init = &m88e1116r_config_init,
		.config_aneg = &genphy_config_aneg,
		.read_status = &genphy_read_status,
		.ack_interrupt = &marvell_ack_interrupt,
		.config_intr = &marvell_config_intr,
		.resume = &genphy_resume,
		.suspend = &genphy_suspend,
		.get_sset_count = marvell_get_sset_count,
		.get_strings = marvell_get_strings,
		.get_stats = marvell_get_stats,
	},
	{
		.phy_id = MARVELL_PHY_ID_88E1510,
		.phy_id_mask = MARVELL_PHY_ID_MASK,
		.name = "Marvell 88E1510",
		.features = PHY_GBIT_FEATURES | SUPPORTED_FIBRE,
		.flags = PHY_HAS_INTERRUPT,
		.probe = &m88e1510_probe,
		.config_init = &m88e1510_config_init,
		.config_aneg = &m88e1510_config_aneg,
		.read_status = &marvell_read_status,
		.ack_interrupt = &marvell_ack_interrupt,
		.config_intr = &marvell_config_intr,
		.did_interrupt = &m88e1121_did_interrupt,
		.get_wol = &m88e1318_get_wol,
		.set_wol = &m88e1318_set_wol,
		.resume = &marvell_resume,
		.suspend = &marvell_suspend,
		.get_sset_count = marvell_get_sset_count,
		.get_strings = marvell_get_strings,
		.get_stats = marvell_get_stats,
	},
	{
		.phy_id = MARVELL_PHY_ID_88E1540,
		.phy_id_mask = MARVELL_PHY_ID_MASK,
		.name = "Marvell 88E1540",
		.features = PHY_GBIT_FEATURES,
		.flags = PHY_HAS_INTERRUPT,
		.probe = m88e1510_probe,
		.config_init = &marvell_config_init,
		.config_aneg = &m88e1510_config_aneg,
		.read_status = &marvell_read_status,
		.ack_interrupt = &marvell_ack_interrupt,
		.config_intr = &marvell_config_intr,
		.did_interrupt = &m88e1121_did_interrupt,
		.resume = &genphy_resume,
		.suspend = &genphy_suspend,
		.get_sset_count = marvell_get_sset_count,
		.get_strings = marvell_get_strings,
		.get_stats = marvell_get_stats,
	},
	{
		.phy_id = MARVELL_PHY_ID_88E1545,
		.phy_id_mask = MARVELL_PHY_ID_MASK,
		.name = "Marvell 88E1545",
		.probe = m88e1510_probe,
		.features = PHY_GBIT_FEATURES,
		.flags = PHY_HAS_INTERRUPT,
		.config_init = &marvell_config_init,
		.config_aneg = &m88e1510_config_aneg,
		.read_status = &marvell_read_status,
		.ack_interrupt = &marvell_ack_interrupt,
		.config_intr = &marvell_config_intr,
		.did_interrupt = &m88e1121_did_interrupt,
		.resume = &genphy_resume,
		.suspend = &genphy_suspend,
		.get_sset_count = marvell_get_sset_count,
		.get_strings = marvell_get_strings,
		.get_stats = marvell_get_stats,
	},
	{
		.phy_id = MARVELL_PHY_ID_88E3016,
		.phy_id_mask = MARVELL_PHY_ID_MASK,
		.name = "Marvell 88E3016",
		.features = PHY_BASIC_FEATURES,
		.flags = PHY_HAS_INTERRUPT,
		.probe = marvell_probe,
		.config_aneg = &genphy_config_aneg,
		.config_init = &m88e3016_config_init,
		.aneg_done = &marvell_aneg_done,
		.read_status = &marvell_read_status,
		.ack_interrupt = &marvell_ack_interrupt,
		.config_intr = &marvell_config_intr,
		.did_interrupt = &m88e1121_did_interrupt,
		.resume = &genphy_resume,
		.suspend = &genphy_suspend,
		.get_sset_count = marvell_get_sset_count,
		.get_strings = marvell_get_strings,
		.get_stats = marvell_get_stats,
	},
	{
		.phy_id = MARVELL_PHY_ID_88E6390,
		.phy_id_mask = MARVELL_PHY_ID_MASK,
		.name = "Marvell 88E6390",
		.features = PHY_GBIT_FEATURES,
		.flags = PHY_HAS_INTERRUPT,
		.probe = m88e1510_probe,
		.config_init = &marvell_config_init,
		.config_aneg = &m88e1510_config_aneg,
		.read_status = &marvell_read_status,
		.ack_interrupt = &marvell_ack_interrupt,
		.config_intr = &marvell_config_intr,
		.did_interrupt = &m88e1121_did_interrupt,
		.resume = &genphy_resume,
		.suspend = &genphy_suspend,
		.get_sset_count = marvell_get_sset_count,
		.get_strings = marvell_get_strings,
		.get_stats = marvell_get_stats,
	},
};

module_phy_driver(marvell_drivers);

static struct mdio_device_id __maybe_unused marvell_tbl[] = {
	{ MARVELL_PHY_ID_88E1101, MARVELL_PHY_ID_MASK },
	{ MARVELL_PHY_ID_88E1112, MARVELL_PHY_ID_MASK },
	{ MARVELL_PHY_ID_88E1111, MARVELL_PHY_ID_MASK },
	{ MARVELL_PHY_ID_88E1118, MARVELL_PHY_ID_MASK },
	{ MARVELL_PHY_ID_88E1121R, MARVELL_PHY_ID_MASK },
	{ MARVELL_PHY_ID_88E1145, MARVELL_PHY_ID_MASK },
	{ MARVELL_PHY_ID_88E1149R, MARVELL_PHY_ID_MASK },
	{ MARVELL_PHY_ID_88E1240, MARVELL_PHY_ID_MASK },
	{ MARVELL_PHY_ID_88E1318S, MARVELL_PHY_ID_MASK },
	{ MARVELL_PHY_ID_88E1116R, MARVELL_PHY_ID_MASK },
	{ MARVELL_PHY_ID_88E1510, MARVELL_PHY_ID_MASK },
	{ MARVELL_PHY_ID_88E1540, MARVELL_PHY_ID_MASK },
	{ MARVELL_PHY_ID_88E1545, MARVELL_PHY_ID_MASK },
	{ MARVELL_PHY_ID_88E3016, MARVELL_PHY_ID_MASK },
	{ MARVELL_PHY_ID_88E6390, MARVELL_PHY_ID_MASK },
	{ }
};

MODULE_DEVICE_TABLE(mdio, marvell_tbl);<|MERGE_RESOLUTION|>--- conflicted
+++ resolved
@@ -278,38 +278,6 @@
 {
 	int err;
 
-<<<<<<< HEAD
-	/* The Marvell PHY has an errata which requires
-	 * that certain registers get written in order
-	 * to restart autonegotiation
-	 */
-	err = phy_write(phydev, MII_BMCR, BMCR_RESET);
-
-	if (err < 0)
-		return err;
-
-	err = phy_write(phydev, 0x1d, 0x1f);
-	if (err < 0)
-		return err;
-
-	err = phy_write(phydev, 0x1e, 0x200c);
-	if (err < 0)
-		return err;
-
-	err = phy_write(phydev, 0x1d, 0x5);
-	if (err < 0)
-		return err;
-
-	err = phy_write(phydev, 0x1e, 0);
-	if (err < 0)
-		return err;
-
-	err = phy_write(phydev, 0x1e, 0x100);
-	if (err < 0)
-		return err;
-
-=======
->>>>>>> e2a9aa5a
 	err = marvell_set_polarity(phydev, phydev->mdix_ctrl);
 	if (err < 0)
 		return err;
