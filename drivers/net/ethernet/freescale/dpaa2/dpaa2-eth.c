// SPDX-License-Identifier: (GPL-2.0+ OR BSD-3-Clause)
/* Copyright 2014-2016 Freescale Semiconductor Inc.
 * Copyright 2016-2017 NXP
 */
#include <linux/init.h>
#include <linux/module.h>
#include <linux/platform_device.h>
#include <linux/etherdevice.h>
#include <linux/of_net.h>
#include <linux/interrupt.h>
#include <linux/msi.h>
#include <linux/kthread.h>
#include <linux/iommu.h>
#include <linux/net_tstamp.h>
#include <linux/fsl/mc.h>
#include <linux/bpf.h>
#include <linux/bpf_trace.h>
#include <net/sock.h>

#include "dpaa2-eth.h"

/* CREATE_TRACE_POINTS only needs to be defined once. Other dpa files
 * using trace events only need to #include <trace/events/sched.h>
 */
#define CREATE_TRACE_POINTS
#include "dpaa2-eth-trace.h"

MODULE_LICENSE("Dual BSD/GPL");
MODULE_AUTHOR("Freescale Semiconductor, Inc");
MODULE_DESCRIPTION("Freescale DPAA2 Ethernet Driver");

static void *dpaa2_iova_to_virt(struct iommu_domain *domain,
				dma_addr_t iova_addr)
{
	phys_addr_t phys_addr;

	phys_addr = domain ? iommu_iova_to_phys(domain, iova_addr) : iova_addr;

	return phys_to_virt(phys_addr);
}

static void validate_rx_csum(struct dpaa2_eth_priv *priv,
			     u32 fd_status,
			     struct sk_buff *skb)
{
	skb_checksum_none_assert(skb);

	/* HW checksum validation is disabled, nothing to do here */
	if (!(priv->net_dev->features & NETIF_F_RXCSUM))
		return;

	/* Read checksum validation bits */
	if (!((fd_status & DPAA2_FAS_L3CV) &&
	      (fd_status & DPAA2_FAS_L4CV)))
		return;

	/* Inform the stack there's no need to compute L3/L4 csum anymore */
	skb->ip_summed = CHECKSUM_UNNECESSARY;
}

/* Free a received FD.
 * Not to be used for Tx conf FDs or on any other paths.
 */
static void free_rx_fd(struct dpaa2_eth_priv *priv,
		       const struct dpaa2_fd *fd,
		       void *vaddr)
{
	struct device *dev = priv->net_dev->dev.parent;
	dma_addr_t addr = dpaa2_fd_get_addr(fd);
	u8 fd_format = dpaa2_fd_get_format(fd);
	struct dpaa2_sg_entry *sgt;
	void *sg_vaddr;
	int i;

	/* If single buffer frame, just free the data buffer */
	if (fd_format == dpaa2_fd_single)
		goto free_buf;
	else if (fd_format != dpaa2_fd_sg)
		/* We don't support any other format */
		return;

	/* For S/G frames, we first need to free all SG entries
	 * except the first one, which was taken care of already
	 */
	sgt = vaddr + dpaa2_fd_get_offset(fd);
	for (i = 1; i < DPAA2_ETH_MAX_SG_ENTRIES; i++) {
		addr = dpaa2_sg_get_addr(&sgt[i]);
		sg_vaddr = dpaa2_iova_to_virt(priv->iommu_domain, addr);
		dma_unmap_page(dev, addr, DPAA2_ETH_RX_BUF_SIZE,
			       DMA_BIDIRECTIONAL);

		free_pages((unsigned long)sg_vaddr, 0);
		if (dpaa2_sg_is_final(&sgt[i]))
			break;
	}

free_buf:
	free_pages((unsigned long)vaddr, 0);
}

/* Build a linear skb based on a single-buffer frame descriptor */
static struct sk_buff *build_linear_skb(struct dpaa2_eth_channel *ch,
					const struct dpaa2_fd *fd,
					void *fd_vaddr)
{
	struct sk_buff *skb = NULL;
	u16 fd_offset = dpaa2_fd_get_offset(fd);
	u32 fd_length = dpaa2_fd_get_len(fd);

	ch->buf_count--;

	skb = build_skb(fd_vaddr, DPAA2_ETH_RX_BUF_RAW_SIZE);
	if (unlikely(!skb))
		return NULL;

	skb_reserve(skb, fd_offset);
	skb_put(skb, fd_length);

	return skb;
}

/* Build a non linear (fragmented) skb based on a S/G table */
static struct sk_buff *build_frag_skb(struct dpaa2_eth_priv *priv,
				      struct dpaa2_eth_channel *ch,
				      struct dpaa2_sg_entry *sgt)
{
	struct sk_buff *skb = NULL;
	struct device *dev = priv->net_dev->dev.parent;
	void *sg_vaddr;
	dma_addr_t sg_addr;
	u16 sg_offset;
	u32 sg_length;
	struct page *page, *head_page;
	int page_offset;
	int i;

	for (i = 0; i < DPAA2_ETH_MAX_SG_ENTRIES; i++) {
		struct dpaa2_sg_entry *sge = &sgt[i];

		/* NOTE: We only support SG entries in dpaa2_sg_single format,
		 * but this is the only format we may receive from HW anyway
		 */

		/* Get the address and length from the S/G entry */
		sg_addr = dpaa2_sg_get_addr(sge);
		sg_vaddr = dpaa2_iova_to_virt(priv->iommu_domain, sg_addr);
		dma_unmap_page(dev, sg_addr, DPAA2_ETH_RX_BUF_SIZE,
			       DMA_BIDIRECTIONAL);

		sg_length = dpaa2_sg_get_len(sge);

		if (i == 0) {
			/* We build the skb around the first data buffer */
			skb = build_skb(sg_vaddr, DPAA2_ETH_RX_BUF_RAW_SIZE);
			if (unlikely(!skb)) {
				/* Free the first SG entry now, since we already
				 * unmapped it and obtained the virtual address
				 */
				free_pages((unsigned long)sg_vaddr, 0);

				/* We still need to subtract the buffers used
				 * by this FD from our software counter
				 */
				while (!dpaa2_sg_is_final(&sgt[i]) &&
				       i < DPAA2_ETH_MAX_SG_ENTRIES)
					i++;
				break;
			}

			sg_offset = dpaa2_sg_get_offset(sge);
			skb_reserve(skb, sg_offset);
			skb_put(skb, sg_length);
		} else {
			/* Rest of the data buffers are stored as skb frags */
			page = virt_to_page(sg_vaddr);
			head_page = virt_to_head_page(sg_vaddr);

			/* Offset in page (which may be compound).
			 * Data in subsequent SG entries is stored from the
			 * beginning of the buffer, so we don't need to add the
			 * sg_offset.
			 */
			page_offset = ((unsigned long)sg_vaddr &
				(PAGE_SIZE - 1)) +
				(page_address(page) - page_address(head_page));

			skb_add_rx_frag(skb, i - 1, head_page, page_offset,
					sg_length, DPAA2_ETH_RX_BUF_SIZE);
		}

		if (dpaa2_sg_is_final(sge))
			break;
	}

	WARN_ONCE(i == DPAA2_ETH_MAX_SG_ENTRIES, "Final bit not set in SGT");

	/* Count all data buffers + SG table buffer */
	ch->buf_count -= i + 2;

	return skb;
}

/* Free buffers acquired from the buffer pool or which were meant to
 * be released in the pool
 */
static void free_bufs(struct dpaa2_eth_priv *priv, u64 *buf_array, int count)
{
	struct device *dev = priv->net_dev->dev.parent;
	void *vaddr;
	int i;

	for (i = 0; i < count; i++) {
		vaddr = dpaa2_iova_to_virt(priv->iommu_domain, buf_array[i]);
		dma_unmap_page(dev, buf_array[i], DPAA2_ETH_RX_BUF_SIZE,
			       DMA_BIDIRECTIONAL);
		free_pages((unsigned long)vaddr, 0);
	}
}

static void xdp_release_buf(struct dpaa2_eth_priv *priv,
			    struct dpaa2_eth_channel *ch,
			    dma_addr_t addr)
{
	int err;

	ch->xdp.drop_bufs[ch->xdp.drop_cnt++] = addr;
	if (ch->xdp.drop_cnt < DPAA2_ETH_BUFS_PER_CMD)
		return;

	while ((err = dpaa2_io_service_release(ch->dpio, priv->bpid,
					       ch->xdp.drop_bufs,
					       ch->xdp.drop_cnt)) == -EBUSY)
		cpu_relax();

	if (err) {
		free_bufs(priv, ch->xdp.drop_bufs, ch->xdp.drop_cnt);
		ch->buf_count -= ch->xdp.drop_cnt;
	}

	ch->xdp.drop_cnt = 0;
}

static int xdp_enqueue(struct dpaa2_eth_priv *priv, struct dpaa2_fd *fd,
		       void *buf_start, u16 queue_id)
{
	struct dpaa2_eth_fq *fq;
	struct dpaa2_faead *faead;
	u32 ctrl, frc;
	int i, err;

	/* Mark the egress frame hardware annotation area as valid */
	frc = dpaa2_fd_get_frc(fd);
	dpaa2_fd_set_frc(fd, frc | DPAA2_FD_FRC_FAEADV);
	dpaa2_fd_set_ctrl(fd, DPAA2_FD_CTRL_ASAL);

	/* Instruct hardware to release the FD buffer directly into
	 * the buffer pool once transmission is completed, instead of
	 * sending a Tx confirmation frame to us
	 */
	ctrl = DPAA2_FAEAD_A4V | DPAA2_FAEAD_A2V | DPAA2_FAEAD_EBDDV;
	faead = dpaa2_get_faead(buf_start, false);
	faead->ctrl = cpu_to_le32(ctrl);
	faead->conf_fqid = 0;

	fq = &priv->fq[queue_id];
	for (i = 0; i < DPAA2_ETH_ENQUEUE_RETRIES; i++) {
		err = priv->enqueue(priv, fq, fd, 0);
		if (err != -EBUSY)
			break;
	}

	return err;
}

static u32 run_xdp(struct dpaa2_eth_priv *priv,
		   struct dpaa2_eth_channel *ch,
		   struct dpaa2_eth_fq *rx_fq,
		   struct dpaa2_fd *fd, void *vaddr)
{
	dma_addr_t addr = dpaa2_fd_get_addr(fd);
	struct rtnl_link_stats64 *percpu_stats;
	struct bpf_prog *xdp_prog;
	struct xdp_buff xdp;
	u32 xdp_act = XDP_PASS;
	int err;

	percpu_stats = this_cpu_ptr(priv->percpu_stats);

	rcu_read_lock();

	xdp_prog = READ_ONCE(ch->xdp.prog);
	if (!xdp_prog)
		goto out;

	xdp.data = vaddr + dpaa2_fd_get_offset(fd);
	xdp.data_end = xdp.data + dpaa2_fd_get_len(fd);
	xdp.data_hard_start = xdp.data - XDP_PACKET_HEADROOM;
	xdp_set_data_meta_invalid(&xdp);
	xdp.rxq = &ch->xdp_rxq;

	xdp_act = bpf_prog_run_xdp(xdp_prog, &xdp);

	/* xdp.data pointer may have changed */
	dpaa2_fd_set_offset(fd, xdp.data - vaddr);
	dpaa2_fd_set_len(fd, xdp.data_end - xdp.data);

	switch (xdp_act) {
	case XDP_PASS:
		break;
	case XDP_TX:
		err = xdp_enqueue(priv, fd, vaddr, rx_fq->flowid);
		if (err) {
			xdp_release_buf(priv, ch, addr);
			percpu_stats->tx_errors++;
			ch->stats.xdp_tx_err++;
		} else {
			percpu_stats->tx_packets++;
			percpu_stats->tx_bytes += dpaa2_fd_get_len(fd);
			ch->stats.xdp_tx++;
		}
		break;
	default:
		bpf_warn_invalid_xdp_action(xdp_act);
		/* fall through */
	case XDP_ABORTED:
		trace_xdp_exception(priv->net_dev, xdp_prog, xdp_act);
		/* fall through */
	case XDP_DROP:
		xdp_release_buf(priv, ch, addr);
		ch->stats.xdp_drop++;
		break;
	case XDP_REDIRECT:
		dma_unmap_page(priv->net_dev->dev.parent, addr,
			       DPAA2_ETH_RX_BUF_SIZE, DMA_BIDIRECTIONAL);
		ch->buf_count--;
		xdp.data_hard_start = vaddr;
		err = xdp_do_redirect(priv->net_dev, &xdp, xdp_prog);
		if (unlikely(err))
			ch->stats.xdp_drop++;
		else
			ch->stats.xdp_redirect++;
		break;
	}

	ch->xdp.res |= xdp_act;
out:
	rcu_read_unlock();
	return xdp_act;
}

/* Main Rx frame processing routine */
static void dpaa2_eth_rx(struct dpaa2_eth_priv *priv,
			 struct dpaa2_eth_channel *ch,
			 const struct dpaa2_fd *fd,
			 struct dpaa2_eth_fq *fq)
{
	dma_addr_t addr = dpaa2_fd_get_addr(fd);
	u8 fd_format = dpaa2_fd_get_format(fd);
	void *vaddr;
	struct sk_buff *skb;
	struct rtnl_link_stats64 *percpu_stats;
	struct dpaa2_eth_drv_stats *percpu_extras;
	struct device *dev = priv->net_dev->dev.parent;
	struct dpaa2_fas *fas;
	void *buf_data;
	u32 status = 0;
	u32 xdp_act;

	/* Tracing point */
	trace_dpaa2_rx_fd(priv->net_dev, fd);

	vaddr = dpaa2_iova_to_virt(priv->iommu_domain, addr);
	dma_sync_single_for_cpu(dev, addr, DPAA2_ETH_RX_BUF_SIZE,
				DMA_BIDIRECTIONAL);

	fas = dpaa2_get_fas(vaddr, false);
	prefetch(fas);
	buf_data = vaddr + dpaa2_fd_get_offset(fd);
	prefetch(buf_data);

	percpu_stats = this_cpu_ptr(priv->percpu_stats);
	percpu_extras = this_cpu_ptr(priv->percpu_extras);

	if (fd_format == dpaa2_fd_single) {
		xdp_act = run_xdp(priv, ch, fq, (struct dpaa2_fd *)fd, vaddr);
		if (xdp_act != XDP_PASS) {
			percpu_stats->rx_packets++;
			percpu_stats->rx_bytes += dpaa2_fd_get_len(fd);
			return;
		}

		dma_unmap_page(dev, addr, DPAA2_ETH_RX_BUF_SIZE,
			       DMA_BIDIRECTIONAL);
		skb = build_linear_skb(ch, fd, vaddr);
	} else if (fd_format == dpaa2_fd_sg) {
		WARN_ON(priv->xdp_prog);

		dma_unmap_page(dev, addr, DPAA2_ETH_RX_BUF_SIZE,
			       DMA_BIDIRECTIONAL);
		skb = build_frag_skb(priv, ch, buf_data);
		free_pages((unsigned long)vaddr, 0);
		percpu_extras->rx_sg_frames++;
		percpu_extras->rx_sg_bytes += dpaa2_fd_get_len(fd);
	} else {
		/* We don't support any other format */
		goto err_frame_format;
	}

	if (unlikely(!skb))
		goto err_build_skb;

	prefetch(skb->data);

	/* Get the timestamp value */
	if (priv->rx_tstamp) {
		struct skb_shared_hwtstamps *shhwtstamps = skb_hwtstamps(skb);
		__le64 *ts = dpaa2_get_ts(vaddr, false);
		u64 ns;

		memset(shhwtstamps, 0, sizeof(*shhwtstamps));

		ns = DPAA2_PTP_CLK_PERIOD_NS * le64_to_cpup(ts);
		shhwtstamps->hwtstamp = ns_to_ktime(ns);
	}

	/* Check if we need to validate the L4 csum */
	if (likely(dpaa2_fd_get_frc(fd) & DPAA2_FD_FRC_FASV)) {
		status = le32_to_cpu(fas->status);
		validate_rx_csum(priv, status, skb);
	}

	skb->protocol = eth_type_trans(skb, priv->net_dev);
	skb_record_rx_queue(skb, fq->flowid);

	percpu_stats->rx_packets++;
	percpu_stats->rx_bytes += dpaa2_fd_get_len(fd);

<<<<<<< HEAD
	napi_gro_receive(&ch->napi, skb);
=======
	list_add_tail(&skb->list, ch->rx_list);
>>>>>>> 0ecfebd2

	return;

err_build_skb:
	free_rx_fd(priv, fd, vaddr);
err_frame_format:
	percpu_stats->rx_dropped++;
}

/* Consume all frames pull-dequeued into the store. This is the simplest way to
 * make sure we don't accidentally issue another volatile dequeue which would
 * overwrite (leak) frames already in the store.
 *
 * Observance of NAPI budget is not our concern, leaving that to the caller.
 */
static int consume_frames(struct dpaa2_eth_channel *ch,
			  struct dpaa2_eth_fq **src)
{
	struct dpaa2_eth_priv *priv = ch->priv;
	struct dpaa2_eth_fq *fq = NULL;
	struct dpaa2_dq *dq;
	const struct dpaa2_fd *fd;
	int cleaned = 0;
	int is_last;

	do {
		dq = dpaa2_io_store_next(ch->store, &is_last);
		if (unlikely(!dq)) {
			/* If we're here, we *must* have placed a
			 * volatile dequeue comnmand, so keep reading through
			 * the store until we get some sort of valid response
			 * token (either a valid frame or an "empty dequeue")
			 */
			continue;
		}

		fd = dpaa2_dq_fd(dq);
		fq = (struct dpaa2_eth_fq *)(uintptr_t)dpaa2_dq_fqd_ctx(dq);

		fq->consume(priv, ch, fd, fq);
		cleaned++;
	} while (!is_last);

	if (!cleaned)
		return 0;

	fq->stats.frames += cleaned;

	/* A dequeue operation only pulls frames from a single queue
	 * into the store. Return the frame queue as an out param.
	 */
	if (src)
		*src = fq;

	return cleaned;
}

/* Configure the egress frame annotation for timestamp update */
static void enable_tx_tstamp(struct dpaa2_fd *fd, void *buf_start)
{
	struct dpaa2_faead *faead;
	u32 ctrl, frc;

	/* Mark the egress frame annotation area as valid */
	frc = dpaa2_fd_get_frc(fd);
	dpaa2_fd_set_frc(fd, frc | DPAA2_FD_FRC_FAEADV);

	/* Set hardware annotation size */
	ctrl = dpaa2_fd_get_ctrl(fd);
	dpaa2_fd_set_ctrl(fd, ctrl | DPAA2_FD_CTRL_ASAL);

	/* enable UPD (update prepanded data) bit in FAEAD field of
	 * hardware frame annotation area
	 */
	ctrl = DPAA2_FAEAD_A2V | DPAA2_FAEAD_UPDV | DPAA2_FAEAD_UPD;
	faead = dpaa2_get_faead(buf_start, true);
	faead->ctrl = cpu_to_le32(ctrl);
}

/* Create a frame descriptor based on a fragmented skb */
static int build_sg_fd(struct dpaa2_eth_priv *priv,
		       struct sk_buff *skb,
		       struct dpaa2_fd *fd)
{
	struct device *dev = priv->net_dev->dev.parent;
	void *sgt_buf = NULL;
	dma_addr_t addr;
	int nr_frags = skb_shinfo(skb)->nr_frags;
	struct dpaa2_sg_entry *sgt;
	int i, err;
	int sgt_buf_size;
	struct scatterlist *scl, *crt_scl;
	int num_sg;
	int num_dma_bufs;
	struct dpaa2_eth_swa *swa;

	/* Create and map scatterlist.
	 * We don't advertise NETIF_F_FRAGLIST, so skb_to_sgvec() will not have
	 * to go beyond nr_frags+1.
	 * Note: We don't support chained scatterlists
	 */
	if (unlikely(PAGE_SIZE / sizeof(struct scatterlist) < nr_frags + 1))
		return -EINVAL;

	scl = kcalloc(nr_frags + 1, sizeof(struct scatterlist), GFP_ATOMIC);
	if (unlikely(!scl))
		return -ENOMEM;

	sg_init_table(scl, nr_frags + 1);
	num_sg = skb_to_sgvec(skb, scl, 0, skb->len);
	num_dma_bufs = dma_map_sg(dev, scl, num_sg, DMA_BIDIRECTIONAL);
	if (unlikely(!num_dma_bufs)) {
		err = -ENOMEM;
		goto dma_map_sg_failed;
	}

	/* Prepare the HW SGT structure */
	sgt_buf_size = priv->tx_data_offset +
		       sizeof(struct dpaa2_sg_entry) *  num_dma_bufs;
	sgt_buf = netdev_alloc_frag(sgt_buf_size + DPAA2_ETH_TX_BUF_ALIGN);
	if (unlikely(!sgt_buf)) {
		err = -ENOMEM;
		goto sgt_buf_alloc_failed;
	}
	sgt_buf = PTR_ALIGN(sgt_buf, DPAA2_ETH_TX_BUF_ALIGN);
	memset(sgt_buf, 0, sgt_buf_size);

	sgt = (struct dpaa2_sg_entry *)(sgt_buf + priv->tx_data_offset);

	/* Fill in the HW SGT structure.
	 *
	 * sgt_buf is zeroed out, so the following fields are implicit
	 * in all sgt entries:
	 *   - offset is 0
	 *   - format is 'dpaa2_sg_single'
	 */
	for_each_sg(scl, crt_scl, num_dma_bufs, i) {
		dpaa2_sg_set_addr(&sgt[i], sg_dma_address(crt_scl));
		dpaa2_sg_set_len(&sgt[i], sg_dma_len(crt_scl));
	}
	dpaa2_sg_set_final(&sgt[i - 1], true);

	/* Store the skb backpointer in the SGT buffer.
	 * Fit the scatterlist and the number of buffers alongside the
	 * skb backpointer in the software annotation area. We'll need
	 * all of them on Tx Conf.
	 */
	swa = (struct dpaa2_eth_swa *)sgt_buf;
	swa->type = DPAA2_ETH_SWA_SG;
	swa->sg.skb = skb;
	swa->sg.scl = scl;
	swa->sg.num_sg = num_sg;
	swa->sg.sgt_size = sgt_buf_size;

	/* Separately map the SGT buffer */
	addr = dma_map_single(dev, sgt_buf, sgt_buf_size, DMA_BIDIRECTIONAL);
	if (unlikely(dma_mapping_error(dev, addr))) {
		err = -ENOMEM;
		goto dma_map_single_failed;
	}
	dpaa2_fd_set_offset(fd, priv->tx_data_offset);
	dpaa2_fd_set_format(fd, dpaa2_fd_sg);
	dpaa2_fd_set_addr(fd, addr);
	dpaa2_fd_set_len(fd, skb->len);
	dpaa2_fd_set_ctrl(fd, FD_CTRL_PTA);

	if (priv->tx_tstamp && skb_shinfo(skb)->tx_flags & SKBTX_HW_TSTAMP)
		enable_tx_tstamp(fd, sgt_buf);

	return 0;

dma_map_single_failed:
	skb_free_frag(sgt_buf);
sgt_buf_alloc_failed:
	dma_unmap_sg(dev, scl, num_sg, DMA_BIDIRECTIONAL);
dma_map_sg_failed:
	kfree(scl);
	return err;
}

/* Create a frame descriptor based on a linear skb */
static int build_single_fd(struct dpaa2_eth_priv *priv,
			   struct sk_buff *skb,
			   struct dpaa2_fd *fd)
{
	struct device *dev = priv->net_dev->dev.parent;
	u8 *buffer_start, *aligned_start;
	struct dpaa2_eth_swa *swa;
	dma_addr_t addr;

	buffer_start = skb->data - dpaa2_eth_needed_headroom(priv, skb);

	/* If there's enough room to align the FD address, do it.
	 * It will help hardware optimize accesses.
	 */
	aligned_start = PTR_ALIGN(buffer_start - DPAA2_ETH_TX_BUF_ALIGN,
				  DPAA2_ETH_TX_BUF_ALIGN);
	if (aligned_start >= skb->head)
		buffer_start = aligned_start;

	/* Store a backpointer to the skb at the beginning of the buffer
	 * (in the private data area) such that we can release it
	 * on Tx confirm
	 */
	swa = (struct dpaa2_eth_swa *)buffer_start;
	swa->type = DPAA2_ETH_SWA_SINGLE;
	swa->single.skb = skb;

	addr = dma_map_single(dev, buffer_start,
			      skb_tail_pointer(skb) - buffer_start,
			      DMA_BIDIRECTIONAL);
	if (unlikely(dma_mapping_error(dev, addr)))
		return -ENOMEM;

	dpaa2_fd_set_addr(fd, addr);
	dpaa2_fd_set_offset(fd, (u16)(skb->data - buffer_start));
	dpaa2_fd_set_len(fd, skb->len);
	dpaa2_fd_set_format(fd, dpaa2_fd_single);
	dpaa2_fd_set_ctrl(fd, FD_CTRL_PTA);

	if (priv->tx_tstamp && skb_shinfo(skb)->tx_flags & SKBTX_HW_TSTAMP)
		enable_tx_tstamp(fd, buffer_start);

	return 0;
}

/* FD freeing routine on the Tx path
 *
 * DMA-unmap and free FD and possibly SGT buffer allocated on Tx. The skb
 * back-pointed to is also freed.
 * This can be called either from dpaa2_eth_tx_conf() or on the error path of
 * dpaa2_eth_tx().
 */
static void free_tx_fd(const struct dpaa2_eth_priv *priv,
		       struct dpaa2_eth_fq *fq,
		       const struct dpaa2_fd *fd, bool in_napi)
{
	struct device *dev = priv->net_dev->dev.parent;
	dma_addr_t fd_addr;
	struct sk_buff *skb = NULL;
	unsigned char *buffer_start;
	struct dpaa2_eth_swa *swa;
	u8 fd_format = dpaa2_fd_get_format(fd);
	u32 fd_len = dpaa2_fd_get_len(fd);

	fd_addr = dpaa2_fd_get_addr(fd);
	buffer_start = dpaa2_iova_to_virt(priv->iommu_domain, fd_addr);
	swa = (struct dpaa2_eth_swa *)buffer_start;

	if (fd_format == dpaa2_fd_single) {
		if (swa->type == DPAA2_ETH_SWA_SINGLE) {
			skb = swa->single.skb;
			/* Accessing the skb buffer is safe before dma unmap,
			 * because we didn't map the actual skb shell.
			 */
			dma_unmap_single(dev, fd_addr,
					 skb_tail_pointer(skb) - buffer_start,
					 DMA_BIDIRECTIONAL);
		} else {
			WARN_ONCE(swa->type != DPAA2_ETH_SWA_XDP, "Wrong SWA type");
			dma_unmap_single(dev, fd_addr, swa->xdp.dma_size,
					 DMA_BIDIRECTIONAL);
		}
	} else if (fd_format == dpaa2_fd_sg) {
		skb = swa->sg.skb;

		/* Unmap the scatterlist */
		dma_unmap_sg(dev, swa->sg.scl, swa->sg.num_sg,
			     DMA_BIDIRECTIONAL);
		kfree(swa->sg.scl);

		/* Unmap the SGT buffer */
		dma_unmap_single(dev, fd_addr, swa->sg.sgt_size,
				 DMA_BIDIRECTIONAL);
	} else {
		netdev_dbg(priv->net_dev, "Invalid FD format\n");
		return;
	}

	if (swa->type != DPAA2_ETH_SWA_XDP && in_napi) {
		fq->dq_frames++;
		fq->dq_bytes += fd_len;
	}

	if (swa->type == DPAA2_ETH_SWA_XDP) {
		xdp_return_frame(swa->xdp.xdpf);
		return;
	}

	/* Get the timestamp value */
	if (priv->tx_tstamp && skb_shinfo(skb)->tx_flags & SKBTX_HW_TSTAMP) {
		struct skb_shared_hwtstamps shhwtstamps;
		__le64 *ts = dpaa2_get_ts(buffer_start, true);
		u64 ns;

		memset(&shhwtstamps, 0, sizeof(shhwtstamps));

		ns = DPAA2_PTP_CLK_PERIOD_NS * le64_to_cpup(ts);
		shhwtstamps.hwtstamp = ns_to_ktime(ns);
		skb_tstamp_tx(skb, &shhwtstamps);
	}

	/* Free SGT buffer allocated on tx */
	if (fd_format != dpaa2_fd_single)
		skb_free_frag(buffer_start);

	/* Move on with skb release */
	napi_consume_skb(skb, in_napi);
}

static netdev_tx_t dpaa2_eth_tx(struct sk_buff *skb, struct net_device *net_dev)
{
	struct dpaa2_eth_priv *priv = netdev_priv(net_dev);
	struct dpaa2_fd fd;
	struct rtnl_link_stats64 *percpu_stats;
	struct dpaa2_eth_drv_stats *percpu_extras;
	struct dpaa2_eth_fq *fq;
	struct netdev_queue *nq;
	u16 queue_mapping;
	unsigned int needed_headroom;
	u32 fd_len;
	int err, i;

	percpu_stats = this_cpu_ptr(priv->percpu_stats);
	percpu_extras = this_cpu_ptr(priv->percpu_extras);

	needed_headroom = dpaa2_eth_needed_headroom(priv, skb);
	if (skb_headroom(skb) < needed_headroom) {
		struct sk_buff *ns;

		ns = skb_realloc_headroom(skb, needed_headroom);
		if (unlikely(!ns)) {
			percpu_stats->tx_dropped++;
			goto err_alloc_headroom;
		}
		percpu_extras->tx_reallocs++;

		if (skb->sk)
			skb_set_owner_w(ns, skb->sk);

		dev_kfree_skb(skb);
		skb = ns;
	}

	/* We'll be holding a back-reference to the skb until Tx Confirmation;
	 * we don't want that overwritten by a concurrent Tx with a cloned skb.
	 */
	skb = skb_unshare(skb, GFP_ATOMIC);
	if (unlikely(!skb)) {
		/* skb_unshare() has already freed the skb */
		percpu_stats->tx_dropped++;
		return NETDEV_TX_OK;
	}

	/* Setup the FD fields */
	memset(&fd, 0, sizeof(fd));

	if (skb_is_nonlinear(skb)) {
		err = build_sg_fd(priv, skb, &fd);
		percpu_extras->tx_sg_frames++;
		percpu_extras->tx_sg_bytes += skb->len;
	} else {
		err = build_single_fd(priv, skb, &fd);
	}

	if (unlikely(err)) {
		percpu_stats->tx_dropped++;
		goto err_build_fd;
	}

	/* Tracing point */
	trace_dpaa2_tx_fd(net_dev, &fd);

	/* TxConf FQ selection relies on queue id from the stack.
	 * In case of a forwarded frame from another DPNI interface, we choose
	 * a queue affined to the same core that processed the Rx frame
	 */
	queue_mapping = skb_get_queue_mapping(skb);
	fq = &priv->fq[queue_mapping];

	fd_len = dpaa2_fd_get_len(&fd);
	nq = netdev_get_tx_queue(net_dev, queue_mapping);
	netdev_tx_sent_queue(nq, fd_len);

	/* Everything that happens after this enqueues might race with
	 * the Tx confirmation callback for this frame
	 */
	for (i = 0; i < DPAA2_ETH_ENQUEUE_RETRIES; i++) {
		err = priv->enqueue(priv, fq, &fd, 0);
		if (err != -EBUSY)
			break;
	}
	percpu_extras->tx_portal_busy += i;
	if (unlikely(err < 0)) {
		percpu_stats->tx_errors++;
		/* Clean up everything, including freeing the skb */
		free_tx_fd(priv, fq, &fd, false);
		netdev_tx_completed_queue(nq, 1, fd_len);
	} else {
		percpu_stats->tx_packets++;
		percpu_stats->tx_bytes += fd_len;
	}

	return NETDEV_TX_OK;

err_build_fd:
err_alloc_headroom:
	dev_kfree_skb(skb);

	return NETDEV_TX_OK;
}

/* Tx confirmation frame processing routine */
static void dpaa2_eth_tx_conf(struct dpaa2_eth_priv *priv,
			      struct dpaa2_eth_channel *ch __always_unused,
			      const struct dpaa2_fd *fd,
			      struct dpaa2_eth_fq *fq)
{
	struct rtnl_link_stats64 *percpu_stats;
	struct dpaa2_eth_drv_stats *percpu_extras;
	u32 fd_len = dpaa2_fd_get_len(fd);
	u32 fd_errors;

	/* Tracing point */
	trace_dpaa2_tx_conf_fd(priv->net_dev, fd);

	percpu_extras = this_cpu_ptr(priv->percpu_extras);
	percpu_extras->tx_conf_frames++;
	percpu_extras->tx_conf_bytes += fd_len;

	/* Check frame errors in the FD field */
	fd_errors = dpaa2_fd_get_ctrl(fd) & DPAA2_FD_TX_ERR_MASK;
	free_tx_fd(priv, fq, fd, true);

	if (likely(!fd_errors))
		return;

	if (net_ratelimit())
		netdev_dbg(priv->net_dev, "TX frame FD error: 0x%08x\n",
			   fd_errors);

	percpu_stats = this_cpu_ptr(priv->percpu_stats);
	/* Tx-conf logically pertains to the egress path. */
	percpu_stats->tx_errors++;
}

static int set_rx_csum(struct dpaa2_eth_priv *priv, bool enable)
{
	int err;

	err = dpni_set_offload(priv->mc_io, 0, priv->mc_token,
			       DPNI_OFF_RX_L3_CSUM, enable);
	if (err) {
		netdev_err(priv->net_dev,
			   "dpni_set_offload(RX_L3_CSUM) failed\n");
		return err;
	}

	err = dpni_set_offload(priv->mc_io, 0, priv->mc_token,
			       DPNI_OFF_RX_L4_CSUM, enable);
	if (err) {
		netdev_err(priv->net_dev,
			   "dpni_set_offload(RX_L4_CSUM) failed\n");
		return err;
	}

	return 0;
}

static int set_tx_csum(struct dpaa2_eth_priv *priv, bool enable)
{
	int err;

	err = dpni_set_offload(priv->mc_io, 0, priv->mc_token,
			       DPNI_OFF_TX_L3_CSUM, enable);
	if (err) {
		netdev_err(priv->net_dev, "dpni_set_offload(TX_L3_CSUM) failed\n");
		return err;
	}

	err = dpni_set_offload(priv->mc_io, 0, priv->mc_token,
			       DPNI_OFF_TX_L4_CSUM, enable);
	if (err) {
		netdev_err(priv->net_dev, "dpni_set_offload(TX_L4_CSUM) failed\n");
		return err;
	}

	return 0;
}

/* Perform a single release command to add buffers
 * to the specified buffer pool
 */
static int add_bufs(struct dpaa2_eth_priv *priv,
		    struct dpaa2_eth_channel *ch, u16 bpid)
{
	struct device *dev = priv->net_dev->dev.parent;
	u64 buf_array[DPAA2_ETH_BUFS_PER_CMD];
	struct page *page;
	dma_addr_t addr;
	int i, err;

	for (i = 0; i < DPAA2_ETH_BUFS_PER_CMD; i++) {
		/* Allocate buffer visible to WRIOP + skb shared info +
		 * alignment padding
		 */
		/* allocate one page for each Rx buffer. WRIOP sees
		 * the entire page except for a tailroom reserved for
		 * skb shared info
		 */
		page = dev_alloc_pages(0);
		if (!page)
			goto err_alloc;

		addr = dma_map_page(dev, page, 0, DPAA2_ETH_RX_BUF_SIZE,
				    DMA_BIDIRECTIONAL);
		if (unlikely(dma_mapping_error(dev, addr)))
			goto err_map;

		buf_array[i] = addr;

		/* tracing point */
		trace_dpaa2_eth_buf_seed(priv->net_dev,
					 page, DPAA2_ETH_RX_BUF_RAW_SIZE,
					 addr, DPAA2_ETH_RX_BUF_SIZE,
					 bpid);
	}

release_bufs:
	/* In case the portal is busy, retry until successful */
	while ((err = dpaa2_io_service_release(ch->dpio, bpid,
					       buf_array, i)) == -EBUSY)
		cpu_relax();

	/* If release command failed, clean up and bail out;
	 * not much else we can do about it
	 */
	if (err) {
		free_bufs(priv, buf_array, i);
		return 0;
	}

	return i;

err_map:
	__free_pages(page, 0);
err_alloc:
	/* If we managed to allocate at least some buffers,
	 * release them to hardware
	 */
	if (i)
		goto release_bufs;

	return 0;
}

static int seed_pool(struct dpaa2_eth_priv *priv, u16 bpid)
{
	int i, j;
	int new_count;

	/* This is the lazy seeding of Rx buffer pools.
	 * dpaa2_add_bufs() is also used on the Rx hotpath and calls
	 * napi_alloc_frag(). The trouble with that is that it in turn ends up
	 * calling this_cpu_ptr(), which mandates execution in atomic context.
	 * Rather than splitting up the code, do a one-off preempt disable.
	 */
	preempt_disable();
	for (j = 0; j < priv->num_channels; j++) {
		for (i = 0; i < DPAA2_ETH_NUM_BUFS;
		     i += DPAA2_ETH_BUFS_PER_CMD) {
			new_count = add_bufs(priv, priv->channel[j], bpid);
			priv->channel[j]->buf_count += new_count;

			if (new_count < DPAA2_ETH_BUFS_PER_CMD) {
				preempt_enable();
				return -ENOMEM;
			}
		}
	}
	preempt_enable();

	return 0;
}

/**
 * Drain the specified number of buffers from the DPNI's private buffer pool.
 * @count must not exceeed DPAA2_ETH_BUFS_PER_CMD
 */
static void drain_bufs(struct dpaa2_eth_priv *priv, int count)
{
	u64 buf_array[DPAA2_ETH_BUFS_PER_CMD];
	int ret;

	do {
		ret = dpaa2_io_service_acquire(NULL, priv->bpid,
					       buf_array, count);
		if (ret < 0) {
			netdev_err(priv->net_dev, "dpaa2_io_service_acquire() failed\n");
			return;
		}
		free_bufs(priv, buf_array, ret);
	} while (ret);
}

static void drain_pool(struct dpaa2_eth_priv *priv)
{
	int i;

	drain_bufs(priv, DPAA2_ETH_BUFS_PER_CMD);
	drain_bufs(priv, 1);

	for (i = 0; i < priv->num_channels; i++)
		priv->channel[i]->buf_count = 0;
}

/* Function is called from softirq context only, so we don't need to guard
 * the access to percpu count
 */
static int refill_pool(struct dpaa2_eth_priv *priv,
		       struct dpaa2_eth_channel *ch,
		       u16 bpid)
{
	int new_count;

	if (likely(ch->buf_count >= DPAA2_ETH_REFILL_THRESH))
		return 0;

	do {
		new_count = add_bufs(priv, ch, bpid);
		if (unlikely(!new_count)) {
			/* Out of memory; abort for now, we'll try later on */
			break;
		}
		ch->buf_count += new_count;
	} while (ch->buf_count < DPAA2_ETH_NUM_BUFS);

	if (unlikely(ch->buf_count < DPAA2_ETH_NUM_BUFS))
		return -ENOMEM;

	return 0;
}

static int pull_channel(struct dpaa2_eth_channel *ch)
{
	int err;
	int dequeues = -1;

	/* Retry while portal is busy */
	do {
		err = dpaa2_io_service_pull_channel(ch->dpio, ch->ch_id,
						    ch->store);
		dequeues++;
		cpu_relax();
	} while (err == -EBUSY);

	ch->stats.dequeue_portal_busy += dequeues;
	if (unlikely(err))
		ch->stats.pull_err++;

	return err;
}

/* NAPI poll routine
 *
 * Frames are dequeued from the QMan channel associated with this NAPI context.
 * Rx, Tx confirmation and (if configured) Rx error frames all count
 * towards the NAPI budget.
 */
static int dpaa2_eth_poll(struct napi_struct *napi, int budget)
{
	struct dpaa2_eth_channel *ch;
	struct dpaa2_eth_priv *priv;
	int rx_cleaned = 0, txconf_cleaned = 0;
	struct dpaa2_eth_fq *fq, *txc_fq = NULL;
	struct netdev_queue *nq;
	int store_cleaned, work_done;
<<<<<<< HEAD
=======
	struct list_head rx_list;
>>>>>>> 0ecfebd2
	int err;

	ch = container_of(napi, struct dpaa2_eth_channel, napi);
	ch->xdp.res = 0;
	priv = ch->priv;

	INIT_LIST_HEAD(&rx_list);
	ch->rx_list = &rx_list;

	do {
		err = pull_channel(ch);
		if (unlikely(err))
			break;

		/* Refill pool if appropriate */
		refill_pool(priv, ch, priv->bpid);

		store_cleaned = consume_frames(ch, &fq);
		if (!store_cleaned)
			break;
		if (fq->type == DPAA2_RX_FQ) {
			rx_cleaned += store_cleaned;
		} else {
			txconf_cleaned += store_cleaned;
			/* We have a single Tx conf FQ on this channel */
			txc_fq = fq;
		}

		/* If we either consumed the whole NAPI budget with Rx frames
		 * or we reached the Tx confirmations threshold, we're done.
		 */
		if (rx_cleaned >= budget ||
		    txconf_cleaned >= DPAA2_ETH_TXCONF_PER_NAPI) {
			work_done = budget;
			goto out;
		}
	} while (store_cleaned);

	/* We didn't consume the entire budget, so finish napi and
	 * re-enable data availability notifications
	 */
	napi_complete_done(napi, rx_cleaned);
	do {
		err = dpaa2_io_service_rearm(ch->dpio, &ch->nctx);
		cpu_relax();
	} while (err == -EBUSY);
	WARN_ONCE(err, "CDAN notifications rearm failed on core %d",
		  ch->nctx.desired_cpu);

	work_done = max(rx_cleaned, 1);

out:
<<<<<<< HEAD
=======
	netif_receive_skb_list(ch->rx_list);

>>>>>>> 0ecfebd2
	if (txc_fq && txc_fq->dq_frames) {
		nq = netdev_get_tx_queue(priv->net_dev, txc_fq->flowid);
		netdev_tx_completed_queue(nq, txc_fq->dq_frames,
					  txc_fq->dq_bytes);
		txc_fq->dq_frames = 0;
		txc_fq->dq_bytes = 0;
	}

	if (ch->xdp.res & XDP_REDIRECT)
		xdp_do_flush_map();

	return work_done;
}

static void enable_ch_napi(struct dpaa2_eth_priv *priv)
{
	struct dpaa2_eth_channel *ch;
	int i;

	for (i = 0; i < priv->num_channels; i++) {
		ch = priv->channel[i];
		napi_enable(&ch->napi);
	}
}

static void disable_ch_napi(struct dpaa2_eth_priv *priv)
{
	struct dpaa2_eth_channel *ch;
	int i;

	for (i = 0; i < priv->num_channels; i++) {
		ch = priv->channel[i];
		napi_disable(&ch->napi);
	}
}

static int link_state_update(struct dpaa2_eth_priv *priv)
{
	struct dpni_link_state state = {0};
	int err;

	err = dpni_get_link_state(priv->mc_io, 0, priv->mc_token, &state);
	if (unlikely(err)) {
		netdev_err(priv->net_dev,
			   "dpni_get_link_state() failed\n");
		return err;
	}

	/* Chech link state; speed / duplex changes are not treated yet */
	if (priv->link_state.up == state.up)
		return 0;

	priv->link_state = state;
	if (state.up) {
		netif_carrier_on(priv->net_dev);
		netif_tx_start_all_queues(priv->net_dev);
	} else {
		netif_tx_stop_all_queues(priv->net_dev);
		netif_carrier_off(priv->net_dev);
	}

	netdev_info(priv->net_dev, "Link Event: state %s\n",
		    state.up ? "up" : "down");

	return 0;
}

static int dpaa2_eth_open(struct net_device *net_dev)
{
	struct dpaa2_eth_priv *priv = netdev_priv(net_dev);
	int err;

	err = seed_pool(priv, priv->bpid);
	if (err) {
		/* Not much to do; the buffer pool, though not filled up,
		 * may still contain some buffers which would enable us
		 * to limp on.
		 */
		netdev_err(net_dev, "Buffer seeding failed for DPBP %d (bpid=%d)\n",
			   priv->dpbp_dev->obj_desc.id, priv->bpid);
	}

	/* We'll only start the txqs when the link is actually ready; make sure
	 * we don't race against the link up notification, which may come
	 * immediately after dpni_enable();
	 */
	netif_tx_stop_all_queues(net_dev);
	enable_ch_napi(priv);
	/* Also, explicitly set carrier off, otherwise netif_carrier_ok() will
	 * return true and cause 'ip link show' to report the LOWER_UP flag,
	 * even though the link notification wasn't even received.
	 */
	netif_carrier_off(net_dev);

	err = dpni_enable(priv->mc_io, 0, priv->mc_token);
	if (err < 0) {
		netdev_err(net_dev, "dpni_enable() failed\n");
		goto enable_err;
	}

	/* If the DPMAC object has already processed the link up interrupt,
	 * we have to learn the link state ourselves.
	 */
	err = link_state_update(priv);
	if (err < 0) {
		netdev_err(net_dev, "Can't update link state\n");
		goto link_state_err;
	}

	return 0;

link_state_err:
enable_err:
	disable_ch_napi(priv);
	drain_pool(priv);
	return err;
}

/* Total number of in-flight frames on ingress queues */
static u32 ingress_fq_count(struct dpaa2_eth_priv *priv)
{
	struct dpaa2_eth_fq *fq;
	u32 fcnt = 0, bcnt = 0, total = 0;
	int i, err;

	for (i = 0; i < priv->num_fqs; i++) {
		fq = &priv->fq[i];
		err = dpaa2_io_query_fq_count(NULL, fq->fqid, &fcnt, &bcnt);
		if (err) {
			netdev_warn(priv->net_dev, "query_fq_count failed");
			break;
		}
		total += fcnt;
	}

	return total;
}

static void wait_for_fq_empty(struct dpaa2_eth_priv *priv)
{
	int retries = 10;
	u32 pending;

	do {
		pending = ingress_fq_count(priv);
		if (pending)
			msleep(100);
	} while (pending && --retries);
}

static int dpaa2_eth_stop(struct net_device *net_dev)
{
	struct dpaa2_eth_priv *priv = netdev_priv(net_dev);
	int dpni_enabled = 0;
	int retries = 10;

	netif_tx_stop_all_queues(net_dev);
	netif_carrier_off(net_dev);

	/* On dpni_disable(), the MC firmware will:
	 * - stop MAC Rx and wait for all Rx frames to be enqueued to software
	 * - cut off WRIOP dequeues from egress FQs and wait until transmission
	 * of all in flight Tx frames is finished (and corresponding Tx conf
	 * frames are enqueued back to software)
	 *
	 * Before calling dpni_disable(), we wait for all Tx frames to arrive
	 * on WRIOP. After it finishes, wait until all remaining frames on Rx
	 * and Tx conf queues are consumed on NAPI poll.
	 */
	msleep(500);

	do {
		dpni_disable(priv->mc_io, 0, priv->mc_token);
		dpni_is_enabled(priv->mc_io, 0, priv->mc_token, &dpni_enabled);
		if (dpni_enabled)
			/* Allow the hardware some slack */
			msleep(100);
	} while (dpni_enabled && --retries);
	if (!retries) {
		netdev_warn(net_dev, "Retry count exceeded disabling DPNI\n");
		/* Must go on and disable NAPI nonetheless, so we don't crash at
		 * the next "ifconfig up"
		 */
	}

	wait_for_fq_empty(priv);
	disable_ch_napi(priv);

	/* Empty the buffer pool */
	drain_pool(priv);

	return 0;
}

static int dpaa2_eth_set_addr(struct net_device *net_dev, void *addr)
{
	struct dpaa2_eth_priv *priv = netdev_priv(net_dev);
	struct device *dev = net_dev->dev.parent;
	int err;

	err = eth_mac_addr(net_dev, addr);
	if (err < 0) {
		dev_err(dev, "eth_mac_addr() failed (%d)\n", err);
		return err;
	}

	err = dpni_set_primary_mac_addr(priv->mc_io, 0, priv->mc_token,
					net_dev->dev_addr);
	if (err) {
		dev_err(dev, "dpni_set_primary_mac_addr() failed (%d)\n", err);
		return err;
	}

	return 0;
}

/** Fill in counters maintained by the GPP driver. These may be different from
 * the hardware counters obtained by ethtool.
 */
static void dpaa2_eth_get_stats(struct net_device *net_dev,
				struct rtnl_link_stats64 *stats)
{
	struct dpaa2_eth_priv *priv = netdev_priv(net_dev);
	struct rtnl_link_stats64 *percpu_stats;
	u64 *cpustats;
	u64 *netstats = (u64 *)stats;
	int i, j;
	int num = sizeof(struct rtnl_link_stats64) / sizeof(u64);

	for_each_possible_cpu(i) {
		percpu_stats = per_cpu_ptr(priv->percpu_stats, i);
		cpustats = (u64 *)percpu_stats;
		for (j = 0; j < num; j++)
			netstats[j] += cpustats[j];
	}
}

/* Copy mac unicast addresses from @net_dev to @priv.
 * Its sole purpose is to make dpaa2_eth_set_rx_mode() more readable.
 */
static void add_uc_hw_addr(const struct net_device *net_dev,
			   struct dpaa2_eth_priv *priv)
{
	struct netdev_hw_addr *ha;
	int err;

	netdev_for_each_uc_addr(ha, net_dev) {
		err = dpni_add_mac_addr(priv->mc_io, 0, priv->mc_token,
					ha->addr);
		if (err)
			netdev_warn(priv->net_dev,
				    "Could not add ucast MAC %pM to the filtering table (err %d)\n",
				    ha->addr, err);
	}
}

/* Copy mac multicast addresses from @net_dev to @priv
 * Its sole purpose is to make dpaa2_eth_set_rx_mode() more readable.
 */
static void add_mc_hw_addr(const struct net_device *net_dev,
			   struct dpaa2_eth_priv *priv)
{
	struct netdev_hw_addr *ha;
	int err;

	netdev_for_each_mc_addr(ha, net_dev) {
		err = dpni_add_mac_addr(priv->mc_io, 0, priv->mc_token,
					ha->addr);
		if (err)
			netdev_warn(priv->net_dev,
				    "Could not add mcast MAC %pM to the filtering table (err %d)\n",
				    ha->addr, err);
	}
}

static void dpaa2_eth_set_rx_mode(struct net_device *net_dev)
{
	struct dpaa2_eth_priv *priv = netdev_priv(net_dev);
	int uc_count = netdev_uc_count(net_dev);
	int mc_count = netdev_mc_count(net_dev);
	u8 max_mac = priv->dpni_attrs.mac_filter_entries;
	u32 options = priv->dpni_attrs.options;
	u16 mc_token = priv->mc_token;
	struct fsl_mc_io *mc_io = priv->mc_io;
	int err;

	/* Basic sanity checks; these probably indicate a misconfiguration */
	if (options & DPNI_OPT_NO_MAC_FILTER && max_mac != 0)
		netdev_info(net_dev,
			    "mac_filter_entries=%d, DPNI_OPT_NO_MAC_FILTER option must be disabled\n",
			    max_mac);

	/* Force promiscuous if the uc or mc counts exceed our capabilities. */
	if (uc_count > max_mac) {
		netdev_info(net_dev,
			    "Unicast addr count reached %d, max allowed is %d; forcing promisc\n",
			    uc_count, max_mac);
		goto force_promisc;
	}
	if (mc_count + uc_count > max_mac) {
		netdev_info(net_dev,
			    "Unicast + multicast addr count reached %d, max allowed is %d; forcing promisc\n",
			    uc_count + mc_count, max_mac);
		goto force_mc_promisc;
	}

	/* Adjust promisc settings due to flag combinations */
	if (net_dev->flags & IFF_PROMISC)
		goto force_promisc;
	if (net_dev->flags & IFF_ALLMULTI) {
		/* First, rebuild unicast filtering table. This should be done
		 * in promisc mode, in order to avoid frame loss while we
		 * progressively add entries to the table.
		 * We don't know whether we had been in promisc already, and
		 * making an MC call to find out is expensive; so set uc promisc
		 * nonetheless.
		 */
		err = dpni_set_unicast_promisc(mc_io, 0, mc_token, 1);
		if (err)
			netdev_warn(net_dev, "Can't set uc promisc\n");

		/* Actual uc table reconstruction. */
		err = dpni_clear_mac_filters(mc_io, 0, mc_token, 1, 0);
		if (err)
			netdev_warn(net_dev, "Can't clear uc filters\n");
		add_uc_hw_addr(net_dev, priv);

		/* Finally, clear uc promisc and set mc promisc as requested. */
		err = dpni_set_unicast_promisc(mc_io, 0, mc_token, 0);
		if (err)
			netdev_warn(net_dev, "Can't clear uc promisc\n");
		goto force_mc_promisc;
	}

	/* Neither unicast, nor multicast promisc will be on... eventually.
	 * For now, rebuild mac filtering tables while forcing both of them on.
	 */
	err = dpni_set_unicast_promisc(mc_io, 0, mc_token, 1);
	if (err)
		netdev_warn(net_dev, "Can't set uc promisc (%d)\n", err);
	err = dpni_set_multicast_promisc(mc_io, 0, mc_token, 1);
	if (err)
		netdev_warn(net_dev, "Can't set mc promisc (%d)\n", err);

	/* Actual mac filtering tables reconstruction */
	err = dpni_clear_mac_filters(mc_io, 0, mc_token, 1, 1);
	if (err)
		netdev_warn(net_dev, "Can't clear mac filters\n");
	add_mc_hw_addr(net_dev, priv);
	add_uc_hw_addr(net_dev, priv);

	/* Now we can clear both ucast and mcast promisc, without risking
	 * to drop legitimate frames anymore.
	 */
	err = dpni_set_unicast_promisc(mc_io, 0, mc_token, 0);
	if (err)
		netdev_warn(net_dev, "Can't clear ucast promisc\n");
	err = dpni_set_multicast_promisc(mc_io, 0, mc_token, 0);
	if (err)
		netdev_warn(net_dev, "Can't clear mcast promisc\n");

	return;

force_promisc:
	err = dpni_set_unicast_promisc(mc_io, 0, mc_token, 1);
	if (err)
		netdev_warn(net_dev, "Can't set ucast promisc\n");
force_mc_promisc:
	err = dpni_set_multicast_promisc(mc_io, 0, mc_token, 1);
	if (err)
		netdev_warn(net_dev, "Can't set mcast promisc\n");
}

static int dpaa2_eth_set_features(struct net_device *net_dev,
				  netdev_features_t features)
{
	struct dpaa2_eth_priv *priv = netdev_priv(net_dev);
	netdev_features_t changed = features ^ net_dev->features;
	bool enable;
	int err;

	if (changed & NETIF_F_RXCSUM) {
		enable = !!(features & NETIF_F_RXCSUM);
		err = set_rx_csum(priv, enable);
		if (err)
			return err;
	}

	if (changed & (NETIF_F_IP_CSUM | NETIF_F_IPV6_CSUM)) {
		enable = !!(features & (NETIF_F_IP_CSUM | NETIF_F_IPV6_CSUM));
		err = set_tx_csum(priv, enable);
		if (err)
			return err;
	}

	return 0;
}

static int dpaa2_eth_ts_ioctl(struct net_device *dev, struct ifreq *rq, int cmd)
{
	struct dpaa2_eth_priv *priv = netdev_priv(dev);
	struct hwtstamp_config config;

	if (copy_from_user(&config, rq->ifr_data, sizeof(config)))
		return -EFAULT;

	switch (config.tx_type) {
	case HWTSTAMP_TX_OFF:
		priv->tx_tstamp = false;
		break;
	case HWTSTAMP_TX_ON:
		priv->tx_tstamp = true;
		break;
	default:
		return -ERANGE;
	}

	if (config.rx_filter == HWTSTAMP_FILTER_NONE) {
		priv->rx_tstamp = false;
	} else {
		priv->rx_tstamp = true;
		/* TS is set for all frame types, not only those requested */
		config.rx_filter = HWTSTAMP_FILTER_ALL;
	}

	return copy_to_user(rq->ifr_data, &config, sizeof(config)) ?
			-EFAULT : 0;
}

static int dpaa2_eth_ioctl(struct net_device *dev, struct ifreq *rq, int cmd)
{
	if (cmd == SIOCSHWTSTAMP)
		return dpaa2_eth_ts_ioctl(dev, rq, cmd);

	return -EINVAL;
}

static bool xdp_mtu_valid(struct dpaa2_eth_priv *priv, int mtu)
{
	int mfl, linear_mfl;

	mfl = DPAA2_ETH_L2_MAX_FRM(mtu);
	linear_mfl = DPAA2_ETH_RX_BUF_SIZE - DPAA2_ETH_RX_HWA_SIZE -
		     dpaa2_eth_rx_head_room(priv) - XDP_PACKET_HEADROOM;

	if (mfl > linear_mfl) {
		netdev_warn(priv->net_dev, "Maximum MTU for XDP is %d\n",
			    linear_mfl - VLAN_ETH_HLEN);
		return false;
	}

	return true;
}

static int set_rx_mfl(struct dpaa2_eth_priv *priv, int mtu, bool has_xdp)
{
	int mfl, err;

	/* We enforce a maximum Rx frame length based on MTU only if we have
	 * an XDP program attached (in order to avoid Rx S/G frames).
	 * Otherwise, we accept all incoming frames as long as they are not
	 * larger than maximum size supported in hardware
	 */
	if (has_xdp)
		mfl = DPAA2_ETH_L2_MAX_FRM(mtu);
	else
		mfl = DPAA2_ETH_MFL;

	err = dpni_set_max_frame_length(priv->mc_io, 0, priv->mc_token, mfl);
	if (err) {
		netdev_err(priv->net_dev, "dpni_set_max_frame_length failed\n");
		return err;
	}

	return 0;
}

static int dpaa2_eth_change_mtu(struct net_device *dev, int new_mtu)
{
	struct dpaa2_eth_priv *priv = netdev_priv(dev);
	int err;

	if (!priv->xdp_prog)
		goto out;

	if (!xdp_mtu_valid(priv, new_mtu))
		return -EINVAL;

	err = set_rx_mfl(priv, new_mtu, true);
	if (err)
		return err;

out:
	dev->mtu = new_mtu;
	return 0;
}

static int update_rx_buffer_headroom(struct dpaa2_eth_priv *priv, bool has_xdp)
{
	struct dpni_buffer_layout buf_layout = {0};
	int err;

	err = dpni_get_buffer_layout(priv->mc_io, 0, priv->mc_token,
				     DPNI_QUEUE_RX, &buf_layout);
	if (err) {
		netdev_err(priv->net_dev, "dpni_get_buffer_layout failed\n");
		return err;
	}

	/* Reserve extra headroom for XDP header size changes */
	buf_layout.data_head_room = dpaa2_eth_rx_head_room(priv) +
				    (has_xdp ? XDP_PACKET_HEADROOM : 0);
	buf_layout.options = DPNI_BUF_LAYOUT_OPT_DATA_HEAD_ROOM;
	err = dpni_set_buffer_layout(priv->mc_io, 0, priv->mc_token,
				     DPNI_QUEUE_RX, &buf_layout);
	if (err) {
		netdev_err(priv->net_dev, "dpni_set_buffer_layout failed\n");
		return err;
	}

	return 0;
}

static int setup_xdp(struct net_device *dev, struct bpf_prog *prog)
{
	struct dpaa2_eth_priv *priv = netdev_priv(dev);
	struct dpaa2_eth_channel *ch;
	struct bpf_prog *old;
	bool up, need_update;
	int i, err;

	if (prog && !xdp_mtu_valid(priv, dev->mtu))
		return -EINVAL;

	if (prog) {
		prog = bpf_prog_add(prog, priv->num_channels);
		if (IS_ERR(prog))
			return PTR_ERR(prog);
	}

	up = netif_running(dev);
	need_update = (!!priv->xdp_prog != !!prog);

	if (up)
		dpaa2_eth_stop(dev);

	/* While in xdp mode, enforce a maximum Rx frame size based on MTU.
	 * Also, when switching between xdp/non-xdp modes we need to reconfigure
	 * our Rx buffer layout. Buffer pool was drained on dpaa2_eth_stop,
	 * so we are sure no old format buffers will be used from now on.
	 */
	if (need_update) {
		err = set_rx_mfl(priv, dev->mtu, !!prog);
		if (err)
			goto out_err;
		err = update_rx_buffer_headroom(priv, !!prog);
		if (err)
			goto out_err;
	}

	old = xchg(&priv->xdp_prog, prog);
	if (old)
		bpf_prog_put(old);

	for (i = 0; i < priv->num_channels; i++) {
		ch = priv->channel[i];
		old = xchg(&ch->xdp.prog, prog);
		if (old)
			bpf_prog_put(old);
	}

	if (up) {
		err = dpaa2_eth_open(dev);
		if (err)
			return err;
	}

	return 0;

out_err:
	if (prog)
		bpf_prog_sub(prog, priv->num_channels);
	if (up)
		dpaa2_eth_open(dev);

	return err;
}

static int dpaa2_eth_xdp(struct net_device *dev, struct netdev_bpf *xdp)
{
	struct dpaa2_eth_priv *priv = netdev_priv(dev);

	switch (xdp->command) {
	case XDP_SETUP_PROG:
		return setup_xdp(dev, xdp->prog);
	case XDP_QUERY_PROG:
		xdp->prog_id = priv->xdp_prog ? priv->xdp_prog->aux->id : 0;
		break;
	default:
		return -EINVAL;
	}

	return 0;
}

static int dpaa2_eth_xdp_xmit_frame(struct net_device *net_dev,
				    struct xdp_frame *xdpf)
{
	struct dpaa2_eth_priv *priv = netdev_priv(net_dev);
	struct device *dev = net_dev->dev.parent;
	struct rtnl_link_stats64 *percpu_stats;
	struct dpaa2_eth_drv_stats *percpu_extras;
	unsigned int needed_headroom;
	struct dpaa2_eth_swa *swa;
	struct dpaa2_eth_fq *fq;
	struct dpaa2_fd fd;
	void *buffer_start, *aligned_start;
	dma_addr_t addr;
	int err, i;

	/* We require a minimum headroom to be able to transmit the frame.
	 * Otherwise return an error and let the original net_device handle it
	 */
	needed_headroom = dpaa2_eth_needed_headroom(priv, NULL);
	if (xdpf->headroom < needed_headroom)
		return -EINVAL;

	percpu_stats = this_cpu_ptr(priv->percpu_stats);
	percpu_extras = this_cpu_ptr(priv->percpu_extras);

	/* Setup the FD fields */
	memset(&fd, 0, sizeof(fd));

	/* Align FD address, if possible */
	buffer_start = xdpf->data - needed_headroom;
	aligned_start = PTR_ALIGN(buffer_start - DPAA2_ETH_TX_BUF_ALIGN,
				  DPAA2_ETH_TX_BUF_ALIGN);
	if (aligned_start >= xdpf->data - xdpf->headroom)
		buffer_start = aligned_start;

	swa = (struct dpaa2_eth_swa *)buffer_start;
	/* fill in necessary fields here */
	swa->type = DPAA2_ETH_SWA_XDP;
	swa->xdp.dma_size = xdpf->data + xdpf->len - buffer_start;
	swa->xdp.xdpf = xdpf;

	addr = dma_map_single(dev, buffer_start,
			      swa->xdp.dma_size,
			      DMA_BIDIRECTIONAL);
	if (unlikely(dma_mapping_error(dev, addr))) {
		percpu_stats->tx_dropped++;
		return -ENOMEM;
	}

	dpaa2_fd_set_addr(&fd, addr);
	dpaa2_fd_set_offset(&fd, xdpf->data - buffer_start);
	dpaa2_fd_set_len(&fd, xdpf->len);
	dpaa2_fd_set_format(&fd, dpaa2_fd_single);
	dpaa2_fd_set_ctrl(&fd, FD_CTRL_PTA);

	fq = &priv->fq[smp_processor_id() % dpaa2_eth_queue_count(priv)];
	for (i = 0; i < DPAA2_ETH_ENQUEUE_RETRIES; i++) {
		err = priv->enqueue(priv, fq, &fd, 0);
		if (err != -EBUSY)
			break;
	}
	percpu_extras->tx_portal_busy += i;
	if (unlikely(err < 0)) {
		percpu_stats->tx_errors++;
		/* let the Rx device handle the cleanup */
		return err;
	}

	percpu_stats->tx_packets++;
	percpu_stats->tx_bytes += dpaa2_fd_get_len(&fd);

	return 0;
}

static int dpaa2_eth_xdp_xmit(struct net_device *net_dev, int n,
			      struct xdp_frame **frames, u32 flags)
{
	int drops = 0;
	int i, err;

	if (unlikely(flags & ~XDP_XMIT_FLAGS_MASK))
		return -EINVAL;

	if (!netif_running(net_dev))
		return -ENETDOWN;

	for (i = 0; i < n; i++) {
		struct xdp_frame *xdpf = frames[i];

		err = dpaa2_eth_xdp_xmit_frame(net_dev, xdpf);
		if (err) {
			xdp_return_frame_rx_napi(xdpf);
			drops++;
		}
	}

	return n - drops;
}

static const struct net_device_ops dpaa2_eth_ops = {
	.ndo_open = dpaa2_eth_open,
	.ndo_start_xmit = dpaa2_eth_tx,
	.ndo_stop = dpaa2_eth_stop,
	.ndo_set_mac_address = dpaa2_eth_set_addr,
	.ndo_get_stats64 = dpaa2_eth_get_stats,
	.ndo_set_rx_mode = dpaa2_eth_set_rx_mode,
	.ndo_set_features = dpaa2_eth_set_features,
	.ndo_do_ioctl = dpaa2_eth_ioctl,
	.ndo_change_mtu = dpaa2_eth_change_mtu,
	.ndo_bpf = dpaa2_eth_xdp,
	.ndo_xdp_xmit = dpaa2_eth_xdp_xmit,
};

static void cdan_cb(struct dpaa2_io_notification_ctx *ctx)
{
	struct dpaa2_eth_channel *ch;

	ch = container_of(ctx, struct dpaa2_eth_channel, nctx);

	/* Update NAPI statistics */
	ch->stats.cdan++;

	napi_schedule_irqoff(&ch->napi);
}

/* Allocate and configure a DPCON object */
static struct fsl_mc_device *setup_dpcon(struct dpaa2_eth_priv *priv)
{
	struct fsl_mc_device *dpcon;
	struct device *dev = priv->net_dev->dev.parent;
	struct dpcon_attr attrs;
	int err;

	err = fsl_mc_object_allocate(to_fsl_mc_device(dev),
				     FSL_MC_POOL_DPCON, &dpcon);
	if (err) {
		if (err == -ENXIO)
			err = -EPROBE_DEFER;
		else
			dev_info(dev, "Not enough DPCONs, will go on as-is\n");
		return ERR_PTR(err);
	}

	err = dpcon_open(priv->mc_io, 0, dpcon->obj_desc.id, &dpcon->mc_handle);
	if (err) {
		dev_err(dev, "dpcon_open() failed\n");
		goto free;
	}

	err = dpcon_reset(priv->mc_io, 0, dpcon->mc_handle);
	if (err) {
		dev_err(dev, "dpcon_reset() failed\n");
		goto close;
	}

	err = dpcon_get_attributes(priv->mc_io, 0, dpcon->mc_handle, &attrs);
	if (err) {
		dev_err(dev, "dpcon_get_attributes() failed\n");
		goto close;
	}

	err = dpcon_enable(priv->mc_io, 0, dpcon->mc_handle);
	if (err) {
		dev_err(dev, "dpcon_enable() failed\n");
		goto close;
	}

	return dpcon;

close:
	dpcon_close(priv->mc_io, 0, dpcon->mc_handle);
free:
	fsl_mc_object_free(dpcon);

	return NULL;
}

static void free_dpcon(struct dpaa2_eth_priv *priv,
		       struct fsl_mc_device *dpcon)
{
	dpcon_disable(priv->mc_io, 0, dpcon->mc_handle);
	dpcon_close(priv->mc_io, 0, dpcon->mc_handle);
	fsl_mc_object_free(dpcon);
}

static struct dpaa2_eth_channel *
alloc_channel(struct dpaa2_eth_priv *priv)
{
	struct dpaa2_eth_channel *channel;
	struct dpcon_attr attr;
	struct device *dev = priv->net_dev->dev.parent;
	int err;

	channel = kzalloc(sizeof(*channel), GFP_KERNEL);
	if (!channel)
		return NULL;

	channel->dpcon = setup_dpcon(priv);
	if (IS_ERR_OR_NULL(channel->dpcon)) {
<<<<<<< HEAD
		err = PTR_ERR(channel->dpcon);
=======
		err = PTR_ERR_OR_ZERO(channel->dpcon);
>>>>>>> 0ecfebd2
		goto err_setup;
	}

	err = dpcon_get_attributes(priv->mc_io, 0, channel->dpcon->mc_handle,
				   &attr);
	if (err) {
		dev_err(dev, "dpcon_get_attributes() failed\n");
		goto err_get_attr;
	}

	channel->dpcon_id = attr.id;
	channel->ch_id = attr.qbman_ch_id;
	channel->priv = priv;

	return channel;

err_get_attr:
	free_dpcon(priv, channel->dpcon);
err_setup:
	kfree(channel);
	return ERR_PTR(err);
}

static void free_channel(struct dpaa2_eth_priv *priv,
			 struct dpaa2_eth_channel *channel)
{
	free_dpcon(priv, channel->dpcon);
	kfree(channel);
}

/* DPIO setup: allocate and configure QBMan channels, setup core affinity
 * and register data availability notifications
 */
static int setup_dpio(struct dpaa2_eth_priv *priv)
{
	struct dpaa2_io_notification_ctx *nctx;
	struct dpaa2_eth_channel *channel;
	struct dpcon_notification_cfg dpcon_notif_cfg;
	struct device *dev = priv->net_dev->dev.parent;
	int i, err;

	/* We want the ability to spread ingress traffic (RX, TX conf) to as
	 * many cores as possible, so we need one channel for each core
	 * (unless there's fewer queues than cores, in which case the extra
	 * channels would be wasted).
	 * Allocate one channel per core and register it to the core's
	 * affine DPIO. If not enough channels are available for all cores
	 * or if some cores don't have an affine DPIO, there will be no
	 * ingress frame processing on those cores.
	 */
	cpumask_clear(&priv->dpio_cpumask);
	for_each_online_cpu(i) {
		/* Try to allocate a channel */
		channel = alloc_channel(priv);
		if (IS_ERR_OR_NULL(channel)) {
<<<<<<< HEAD
			err = PTR_ERR(channel);
=======
			err = PTR_ERR_OR_ZERO(channel);
>>>>>>> 0ecfebd2
			if (err != -EPROBE_DEFER)
				dev_info(dev,
					 "No affine channel for cpu %d and above\n", i);
			goto err_alloc_ch;
		}

		priv->channel[priv->num_channels] = channel;

		nctx = &channel->nctx;
		nctx->is_cdan = 1;
		nctx->cb = cdan_cb;
		nctx->id = channel->ch_id;
		nctx->desired_cpu = i;

		/* Register the new context */
		channel->dpio = dpaa2_io_service_select(i);
		err = dpaa2_io_service_register(channel->dpio, nctx, dev);
		if (err) {
			dev_dbg(dev, "No affine DPIO for cpu %d\n", i);
			/* If no affine DPIO for this core, there's probably
			 * none available for next cores either. Signal we want
			 * to retry later, in case the DPIO devices weren't
			 * probed yet.
			 */
			err = -EPROBE_DEFER;
			goto err_service_reg;
		}

		/* Register DPCON notification with MC */
		dpcon_notif_cfg.dpio_id = nctx->dpio_id;
		dpcon_notif_cfg.priority = 0;
		dpcon_notif_cfg.user_ctx = nctx->qman64;
		err = dpcon_set_notification(priv->mc_io, 0,
					     channel->dpcon->mc_handle,
					     &dpcon_notif_cfg);
		if (err) {
			dev_err(dev, "dpcon_set_notification failed()\n");
			goto err_set_cdan;
		}

		/* If we managed to allocate a channel and also found an affine
		 * DPIO for this core, add it to the final mask
		 */
		cpumask_set_cpu(i, &priv->dpio_cpumask);
		priv->num_channels++;

		/* Stop if we already have enough channels to accommodate all
		 * RX and TX conf queues
		 */
		if (priv->num_channels == priv->dpni_attrs.num_queues)
			break;
	}

	return 0;

err_set_cdan:
	dpaa2_io_service_deregister(channel->dpio, nctx, dev);
err_service_reg:
	free_channel(priv, channel);
err_alloc_ch:
	if (err == -EPROBE_DEFER)
		return err;

	if (cpumask_empty(&priv->dpio_cpumask)) {
		dev_err(dev, "No cpu with an affine DPIO/DPCON\n");
		return -ENODEV;
	}

	dev_info(dev, "Cores %*pbl available for processing ingress traffic\n",
		 cpumask_pr_args(&priv->dpio_cpumask));

	return 0;
}

static void free_dpio(struct dpaa2_eth_priv *priv)
{
	struct device *dev = priv->net_dev->dev.parent;
	struct dpaa2_eth_channel *ch;
	int i;

	/* deregister CDAN notifications and free channels */
	for (i = 0; i < priv->num_channels; i++) {
		ch = priv->channel[i];
		dpaa2_io_service_deregister(ch->dpio, &ch->nctx, dev);
		free_channel(priv, ch);
	}
}

static struct dpaa2_eth_channel *get_affine_channel(struct dpaa2_eth_priv *priv,
						    int cpu)
{
	struct device *dev = priv->net_dev->dev.parent;
	int i;

	for (i = 0; i < priv->num_channels; i++)
		if (priv->channel[i]->nctx.desired_cpu == cpu)
			return priv->channel[i];

	/* We should never get here. Issue a warning and return
	 * the first channel, because it's still better than nothing
	 */
	dev_warn(dev, "No affine channel found for cpu %d\n", cpu);

	return priv->channel[0];
}

static void set_fq_affinity(struct dpaa2_eth_priv *priv)
{
	struct device *dev = priv->net_dev->dev.parent;
	struct cpumask xps_mask;
	struct dpaa2_eth_fq *fq;
	int rx_cpu, txc_cpu;
	int i, err;

	/* For each FQ, pick one channel/CPU to deliver frames to.
	 * This may well change at runtime, either through irqbalance or
	 * through direct user intervention.
	 */
	rx_cpu = txc_cpu = cpumask_first(&priv->dpio_cpumask);

	for (i = 0; i < priv->num_fqs; i++) {
		fq = &priv->fq[i];
		switch (fq->type) {
		case DPAA2_RX_FQ:
			fq->target_cpu = rx_cpu;
			rx_cpu = cpumask_next(rx_cpu, &priv->dpio_cpumask);
			if (rx_cpu >= nr_cpu_ids)
				rx_cpu = cpumask_first(&priv->dpio_cpumask);
			break;
		case DPAA2_TX_CONF_FQ:
			fq->target_cpu = txc_cpu;

			/* Tell the stack to affine to txc_cpu the Tx queue
			 * associated with the confirmation one
			 */
			cpumask_clear(&xps_mask);
			cpumask_set_cpu(txc_cpu, &xps_mask);
			err = netif_set_xps_queue(priv->net_dev, &xps_mask,
						  fq->flowid);
			if (err)
				dev_err(dev, "Error setting XPS queue\n");

			txc_cpu = cpumask_next(txc_cpu, &priv->dpio_cpumask);
			if (txc_cpu >= nr_cpu_ids)
				txc_cpu = cpumask_first(&priv->dpio_cpumask);
			break;
		default:
			dev_err(dev, "Unknown FQ type: %d\n", fq->type);
		}
		fq->channel = get_affine_channel(priv, fq->target_cpu);
	}
}

static void setup_fqs(struct dpaa2_eth_priv *priv)
{
	int i;

	/* We have one TxConf FQ per Tx flow.
	 * The number of Tx and Rx queues is the same.
	 * Tx queues come first in the fq array.
	 */
	for (i = 0; i < dpaa2_eth_queue_count(priv); i++) {
		priv->fq[priv->num_fqs].type = DPAA2_TX_CONF_FQ;
		priv->fq[priv->num_fqs].consume = dpaa2_eth_tx_conf;
		priv->fq[priv->num_fqs++].flowid = (u16)i;
	}

	for (i = 0; i < dpaa2_eth_queue_count(priv); i++) {
		priv->fq[priv->num_fqs].type = DPAA2_RX_FQ;
		priv->fq[priv->num_fqs].consume = dpaa2_eth_rx;
		priv->fq[priv->num_fqs++].flowid = (u16)i;
	}

	/* For each FQ, decide on which core to process incoming frames */
	set_fq_affinity(priv);
}

/* Allocate and configure one buffer pool for each interface */
static int setup_dpbp(struct dpaa2_eth_priv *priv)
{
	int err;
	struct fsl_mc_device *dpbp_dev;
	struct device *dev = priv->net_dev->dev.parent;
	struct dpbp_attr dpbp_attrs;

	err = fsl_mc_object_allocate(to_fsl_mc_device(dev), FSL_MC_POOL_DPBP,
				     &dpbp_dev);
	if (err) {
		if (err == -ENXIO)
			err = -EPROBE_DEFER;
		else
			dev_err(dev, "DPBP device allocation failed\n");
		return err;
	}

	priv->dpbp_dev = dpbp_dev;

	err = dpbp_open(priv->mc_io, 0, priv->dpbp_dev->obj_desc.id,
			&dpbp_dev->mc_handle);
	if (err) {
		dev_err(dev, "dpbp_open() failed\n");
		goto err_open;
	}

	err = dpbp_reset(priv->mc_io, 0, dpbp_dev->mc_handle);
	if (err) {
		dev_err(dev, "dpbp_reset() failed\n");
		goto err_reset;
	}

	err = dpbp_enable(priv->mc_io, 0, dpbp_dev->mc_handle);
	if (err) {
		dev_err(dev, "dpbp_enable() failed\n");
		goto err_enable;
	}

	err = dpbp_get_attributes(priv->mc_io, 0, dpbp_dev->mc_handle,
				  &dpbp_attrs);
	if (err) {
		dev_err(dev, "dpbp_get_attributes() failed\n");
		goto err_get_attr;
	}
	priv->bpid = dpbp_attrs.bpid;

	return 0;

err_get_attr:
	dpbp_disable(priv->mc_io, 0, dpbp_dev->mc_handle);
err_enable:
err_reset:
	dpbp_close(priv->mc_io, 0, dpbp_dev->mc_handle);
err_open:
	fsl_mc_object_free(dpbp_dev);

	return err;
}

static void free_dpbp(struct dpaa2_eth_priv *priv)
{
	drain_pool(priv);
	dpbp_disable(priv->mc_io, 0, priv->dpbp_dev->mc_handle);
	dpbp_close(priv->mc_io, 0, priv->dpbp_dev->mc_handle);
	fsl_mc_object_free(priv->dpbp_dev);
}

static int set_buffer_layout(struct dpaa2_eth_priv *priv)
{
	struct device *dev = priv->net_dev->dev.parent;
	struct dpni_buffer_layout buf_layout = {0};
	u16 rx_buf_align;
	int err;

	/* We need to check for WRIOP version 1.0.0, but depending on the MC
	 * version, this number is not always provided correctly on rev1.
	 * We need to check for both alternatives in this situation.
	 */
	if (priv->dpni_attrs.wriop_version == DPAA2_WRIOP_VERSION(0, 0, 0) ||
	    priv->dpni_attrs.wriop_version == DPAA2_WRIOP_VERSION(1, 0, 0))
		rx_buf_align = DPAA2_ETH_RX_BUF_ALIGN_REV1;
	else
		rx_buf_align = DPAA2_ETH_RX_BUF_ALIGN;

	/* tx buffer */
	buf_layout.private_data_size = DPAA2_ETH_SWA_SIZE;
	buf_layout.pass_timestamp = true;
	buf_layout.options = DPNI_BUF_LAYOUT_OPT_PRIVATE_DATA_SIZE |
			     DPNI_BUF_LAYOUT_OPT_TIMESTAMP;
	err = dpni_set_buffer_layout(priv->mc_io, 0, priv->mc_token,
				     DPNI_QUEUE_TX, &buf_layout);
	if (err) {
		dev_err(dev, "dpni_set_buffer_layout(TX) failed\n");
		return err;
	}

	/* tx-confirm buffer */
	buf_layout.options = DPNI_BUF_LAYOUT_OPT_TIMESTAMP;
	err = dpni_set_buffer_layout(priv->mc_io, 0, priv->mc_token,
				     DPNI_QUEUE_TX_CONFIRM, &buf_layout);
	if (err) {
		dev_err(dev, "dpni_set_buffer_layout(TX_CONF) failed\n");
		return err;
	}

	/* Now that we've set our tx buffer layout, retrieve the minimum
	 * required tx data offset.
	 */
	err = dpni_get_tx_data_offset(priv->mc_io, 0, priv->mc_token,
				      &priv->tx_data_offset);
	if (err) {
		dev_err(dev, "dpni_get_tx_data_offset() failed\n");
		return err;
	}

	if ((priv->tx_data_offset % 64) != 0)
		dev_warn(dev, "Tx data offset (%d) not a multiple of 64B\n",
			 priv->tx_data_offset);

	/* rx buffer */
	buf_layout.pass_frame_status = true;
	buf_layout.pass_parser_result = true;
	buf_layout.data_align = rx_buf_align;
	buf_layout.data_head_room = dpaa2_eth_rx_head_room(priv);
	buf_layout.private_data_size = 0;
	buf_layout.options = DPNI_BUF_LAYOUT_OPT_PARSER_RESULT |
			     DPNI_BUF_LAYOUT_OPT_FRAME_STATUS |
			     DPNI_BUF_LAYOUT_OPT_DATA_ALIGN |
			     DPNI_BUF_LAYOUT_OPT_DATA_HEAD_ROOM |
			     DPNI_BUF_LAYOUT_OPT_TIMESTAMP;
	err = dpni_set_buffer_layout(priv->mc_io, 0, priv->mc_token,
				     DPNI_QUEUE_RX, &buf_layout);
	if (err) {
		dev_err(dev, "dpni_set_buffer_layout(RX) failed\n");
		return err;
	}

	return 0;
}

#define DPNI_ENQUEUE_FQID_VER_MAJOR	7
#define DPNI_ENQUEUE_FQID_VER_MINOR	9

static inline int dpaa2_eth_enqueue_qd(struct dpaa2_eth_priv *priv,
				       struct dpaa2_eth_fq *fq,
				       struct dpaa2_fd *fd, u8 prio)
{
	return dpaa2_io_service_enqueue_qd(fq->channel->dpio,
					   priv->tx_qdid, prio,
					   fq->tx_qdbin, fd);
}

static inline int dpaa2_eth_enqueue_fq(struct dpaa2_eth_priv *priv,
				       struct dpaa2_eth_fq *fq,
				       struct dpaa2_fd *fd,
				       u8 prio __always_unused)
{
	return dpaa2_io_service_enqueue_fq(fq->channel->dpio,
					   fq->tx_fqid, fd);
}

static void set_enqueue_mode(struct dpaa2_eth_priv *priv)
{
	if (dpaa2_eth_cmp_dpni_ver(priv, DPNI_ENQUEUE_FQID_VER_MAJOR,
				   DPNI_ENQUEUE_FQID_VER_MINOR) < 0)
		priv->enqueue = dpaa2_eth_enqueue_qd;
	else
		priv->enqueue = dpaa2_eth_enqueue_fq;
}

/* Configure the DPNI object this interface is associated with */
static int setup_dpni(struct fsl_mc_device *ls_dev)
{
	struct device *dev = &ls_dev->dev;
	struct dpaa2_eth_priv *priv;
	struct net_device *net_dev;
	int err;

	net_dev = dev_get_drvdata(dev);
	priv = netdev_priv(net_dev);

	/* get a handle for the DPNI object */
	err = dpni_open(priv->mc_io, 0, ls_dev->obj_desc.id, &priv->mc_token);
	if (err) {
		dev_err(dev, "dpni_open() failed\n");
		return err;
	}

	/* Check if we can work with this DPNI object */
	err = dpni_get_api_version(priv->mc_io, 0, &priv->dpni_ver_major,
				   &priv->dpni_ver_minor);
	if (err) {
		dev_err(dev, "dpni_get_api_version() failed\n");
		goto close;
	}
	if (dpaa2_eth_cmp_dpni_ver(priv, DPNI_VER_MAJOR, DPNI_VER_MINOR) < 0) {
		dev_err(dev, "DPNI version %u.%u not supported, need >= %u.%u\n",
			priv->dpni_ver_major, priv->dpni_ver_minor,
			DPNI_VER_MAJOR, DPNI_VER_MINOR);
		err = -ENOTSUPP;
		goto close;
	}

	ls_dev->mc_io = priv->mc_io;
	ls_dev->mc_handle = priv->mc_token;

	err = dpni_reset(priv->mc_io, 0, priv->mc_token);
	if (err) {
		dev_err(dev, "dpni_reset() failed\n");
		goto close;
	}

	err = dpni_get_attributes(priv->mc_io, 0, priv->mc_token,
				  &priv->dpni_attrs);
	if (err) {
		dev_err(dev, "dpni_get_attributes() failed (err=%d)\n", err);
		goto close;
	}

	err = set_buffer_layout(priv);
	if (err)
		goto close;

	set_enqueue_mode(priv);

	priv->cls_rules = devm_kzalloc(dev, sizeof(struct dpaa2_eth_cls_rule) *
				       dpaa2_eth_fs_count(priv), GFP_KERNEL);
	if (!priv->cls_rules)
		goto close;

	return 0;

close:
	dpni_close(priv->mc_io, 0, priv->mc_token);

	return err;
}

static void free_dpni(struct dpaa2_eth_priv *priv)
{
	int err;

	err = dpni_reset(priv->mc_io, 0, priv->mc_token);
	if (err)
		netdev_warn(priv->net_dev, "dpni_reset() failed (err %d)\n",
			    err);

	dpni_close(priv->mc_io, 0, priv->mc_token);
}

static int setup_rx_flow(struct dpaa2_eth_priv *priv,
			 struct dpaa2_eth_fq *fq)
{
	struct device *dev = priv->net_dev->dev.parent;
	struct dpni_queue queue;
	struct dpni_queue_id qid;
	struct dpni_taildrop td;
	int err;

	err = dpni_get_queue(priv->mc_io, 0, priv->mc_token,
			     DPNI_QUEUE_RX, 0, fq->flowid, &queue, &qid);
	if (err) {
		dev_err(dev, "dpni_get_queue(RX) failed\n");
		return err;
	}

	fq->fqid = qid.fqid;

	queue.destination.id = fq->channel->dpcon_id;
	queue.destination.type = DPNI_DEST_DPCON;
	queue.destination.priority = 1;
	queue.user_context = (u64)(uintptr_t)fq;
	queue.flc.stash_control = 1;
	queue.flc.value &= 0xFFFFFFFFFFFFFFC0;
	/* 01 01 00 - data, annotation, flow context */
	queue.flc.value |= 0x14;
	err = dpni_set_queue(priv->mc_io, 0, priv->mc_token,
			     DPNI_QUEUE_RX, 0, fq->flowid,
			     DPNI_QUEUE_OPT_USER_CTX | DPNI_QUEUE_OPT_DEST |
			     DPNI_QUEUE_OPT_FLC,
			     &queue);
	if (err) {
		dev_err(dev, "dpni_set_queue(RX) failed\n");
		return err;
	}

	td.enable = 1;
	td.threshold = DPAA2_ETH_TAILDROP_THRESH;
	err = dpni_set_taildrop(priv->mc_io, 0, priv->mc_token, DPNI_CP_QUEUE,
				DPNI_QUEUE_RX, 0, fq->flowid, &td);
	if (err) {
		dev_err(dev, "dpni_set_threshold() failed\n");
		return err;
	}

	/* xdp_rxq setup */
	err = xdp_rxq_info_reg(&fq->channel->xdp_rxq, priv->net_dev,
			       fq->flowid);
	if (err) {
		dev_err(dev, "xdp_rxq_info_reg failed\n");
		return err;
	}

	err = xdp_rxq_info_reg_mem_model(&fq->channel->xdp_rxq,
					 MEM_TYPE_PAGE_ORDER0, NULL);
	if (err) {
		dev_err(dev, "xdp_rxq_info_reg_mem_model failed\n");
		return err;
	}

	return 0;
}

static int setup_tx_flow(struct dpaa2_eth_priv *priv,
			 struct dpaa2_eth_fq *fq)
{
	struct device *dev = priv->net_dev->dev.parent;
	struct dpni_queue queue;
	struct dpni_queue_id qid;
	int err;

	err = dpni_get_queue(priv->mc_io, 0, priv->mc_token,
			     DPNI_QUEUE_TX, 0, fq->flowid, &queue, &qid);
	if (err) {
		dev_err(dev, "dpni_get_queue(TX) failed\n");
		return err;
	}

	fq->tx_qdbin = qid.qdbin;
	fq->tx_fqid = qid.fqid;

	err = dpni_get_queue(priv->mc_io, 0, priv->mc_token,
			     DPNI_QUEUE_TX_CONFIRM, 0, fq->flowid,
			     &queue, &qid);
	if (err) {
		dev_err(dev, "dpni_get_queue(TX_CONF) failed\n");
		return err;
	}

	fq->fqid = qid.fqid;

	queue.destination.id = fq->channel->dpcon_id;
	queue.destination.type = DPNI_DEST_DPCON;
	queue.destination.priority = 0;
	queue.user_context = (u64)(uintptr_t)fq;
	err = dpni_set_queue(priv->mc_io, 0, priv->mc_token,
			     DPNI_QUEUE_TX_CONFIRM, 0, fq->flowid,
			     DPNI_QUEUE_OPT_USER_CTX | DPNI_QUEUE_OPT_DEST,
			     &queue);
	if (err) {
		dev_err(dev, "dpni_set_queue(TX_CONF) failed\n");
		return err;
	}

	return 0;
}

/* Supported header fields for Rx hash distribution key */
static const struct dpaa2_eth_dist_fields dist_fields[] = {
	{
		/* L2 header */
		.rxnfc_field = RXH_L2DA,
		.cls_prot = NET_PROT_ETH,
		.cls_field = NH_FLD_ETH_DA,
		.id = DPAA2_ETH_DIST_ETHDST,
		.size = 6,
	}, {
		.cls_prot = NET_PROT_ETH,
		.cls_field = NH_FLD_ETH_SA,
		.id = DPAA2_ETH_DIST_ETHSRC,
		.size = 6,
	}, {
		/* This is the last ethertype field parsed:
		 * depending on frame format, it can be the MAC ethertype
		 * or the VLAN etype.
		 */
		.cls_prot = NET_PROT_ETH,
		.cls_field = NH_FLD_ETH_TYPE,
		.id = DPAA2_ETH_DIST_ETHTYPE,
		.size = 2,
	}, {
		/* VLAN header */
		.rxnfc_field = RXH_VLAN,
		.cls_prot = NET_PROT_VLAN,
		.cls_field = NH_FLD_VLAN_TCI,
		.id = DPAA2_ETH_DIST_VLAN,
		.size = 2,
	}, {
		/* IP header */
		.rxnfc_field = RXH_IP_SRC,
		.cls_prot = NET_PROT_IP,
		.cls_field = NH_FLD_IP_SRC,
		.id = DPAA2_ETH_DIST_IPSRC,
		.size = 4,
	}, {
		.rxnfc_field = RXH_IP_DST,
		.cls_prot = NET_PROT_IP,
		.cls_field = NH_FLD_IP_DST,
		.id = DPAA2_ETH_DIST_IPDST,
		.size = 4,
	}, {
		.rxnfc_field = RXH_L3_PROTO,
		.cls_prot = NET_PROT_IP,
		.cls_field = NH_FLD_IP_PROTO,
		.id = DPAA2_ETH_DIST_IPPROTO,
		.size = 1,
	}, {
		/* Using UDP ports, this is functionally equivalent to raw
		 * byte pairs from L4 header.
		 */
		.rxnfc_field = RXH_L4_B_0_1,
		.cls_prot = NET_PROT_UDP,
		.cls_field = NH_FLD_UDP_PORT_SRC,
		.id = DPAA2_ETH_DIST_L4SRC,
		.size = 2,
	}, {
		.rxnfc_field = RXH_L4_B_2_3,
		.cls_prot = NET_PROT_UDP,
		.cls_field = NH_FLD_UDP_PORT_DST,
		.id = DPAA2_ETH_DIST_L4DST,
		.size = 2,
	},
};

/* Configure the Rx hash key using the legacy API */
static int config_legacy_hash_key(struct dpaa2_eth_priv *priv, dma_addr_t key)
{
	struct device *dev = priv->net_dev->dev.parent;
	struct dpni_rx_tc_dist_cfg dist_cfg;
	int err;

	memset(&dist_cfg, 0, sizeof(dist_cfg));

	dist_cfg.key_cfg_iova = key;
	dist_cfg.dist_size = dpaa2_eth_queue_count(priv);
	dist_cfg.dist_mode = DPNI_DIST_MODE_HASH;

	err = dpni_set_rx_tc_dist(priv->mc_io, 0, priv->mc_token, 0, &dist_cfg);
	if (err)
		dev_err(dev, "dpni_set_rx_tc_dist failed\n");

	return err;
}

/* Configure the Rx hash key using the new API */
static int config_hash_key(struct dpaa2_eth_priv *priv, dma_addr_t key)
{
	struct device *dev = priv->net_dev->dev.parent;
	struct dpni_rx_dist_cfg dist_cfg;
	int err;

	memset(&dist_cfg, 0, sizeof(dist_cfg));

	dist_cfg.key_cfg_iova = key;
	dist_cfg.dist_size = dpaa2_eth_queue_count(priv);
	dist_cfg.enable = 1;

	err = dpni_set_rx_hash_dist(priv->mc_io, 0, priv->mc_token, &dist_cfg);
	if (err)
		dev_err(dev, "dpni_set_rx_hash_dist failed\n");

	return err;
}

/* Configure the Rx flow classification key */
static int config_cls_key(struct dpaa2_eth_priv *priv, dma_addr_t key)
{
	struct device *dev = priv->net_dev->dev.parent;
	struct dpni_rx_dist_cfg dist_cfg;
	int err;

	memset(&dist_cfg, 0, sizeof(dist_cfg));

	dist_cfg.key_cfg_iova = key;
	dist_cfg.dist_size = dpaa2_eth_queue_count(priv);
	dist_cfg.enable = 1;

	err = dpni_set_rx_fs_dist(priv->mc_io, 0, priv->mc_token, &dist_cfg);
	if (err)
		dev_err(dev, "dpni_set_rx_fs_dist failed\n");

	return err;
}

/* Size of the Rx flow classification key */
int dpaa2_eth_cls_key_size(u64 fields)
{
	int i, size = 0;

	for (i = 0; i < ARRAY_SIZE(dist_fields); i++) {
		if (!(fields & dist_fields[i].id))
			continue;
		size += dist_fields[i].size;
	}

	return size;
}

/* Offset of header field in Rx classification key */
int dpaa2_eth_cls_fld_off(int prot, int field)
{
	int i, off = 0;

	for (i = 0; i < ARRAY_SIZE(dist_fields); i++) {
		if (dist_fields[i].cls_prot == prot &&
		    dist_fields[i].cls_field == field)
			return off;
		off += dist_fields[i].size;
	}

	WARN_ONCE(1, "Unsupported header field used for Rx flow cls\n");
	return 0;
}

/* Prune unused fields from the classification rule.
 * Used when masking is not supported
 */
void dpaa2_eth_cls_trim_rule(void *key_mem, u64 fields)
{
	int off = 0, new_off = 0;
	int i, size;

	for (i = 0; i < ARRAY_SIZE(dist_fields); i++) {
		size = dist_fields[i].size;
		if (dist_fields[i].id & fields) {
			memcpy(key_mem + new_off, key_mem + off, size);
			new_off += size;
		}
		off += size;
	}
}

/* Set Rx distribution (hash or flow classification) key
 * flags is a combination of RXH_ bits
 */
static int dpaa2_eth_set_dist_key(struct net_device *net_dev,
				  enum dpaa2_eth_rx_dist type, u64 flags)
{
	struct device *dev = net_dev->dev.parent;
	struct dpaa2_eth_priv *priv = netdev_priv(net_dev);
	struct dpkg_profile_cfg cls_cfg;
	u32 rx_hash_fields = 0;
	dma_addr_t key_iova;
	u8 *dma_mem;
	int i;
	int err = 0;

	memset(&cls_cfg, 0, sizeof(cls_cfg));

	for (i = 0; i < ARRAY_SIZE(dist_fields); i++) {
		struct dpkg_extract *key =
			&cls_cfg.extracts[cls_cfg.num_extracts];

		/* For both Rx hashing and classification keys
		 * we set only the selected fields.
		 */
		if (!(flags & dist_fields[i].id))
			continue;
		if (type == DPAA2_ETH_RX_DIST_HASH)
			rx_hash_fields |= dist_fields[i].rxnfc_field;

		if (cls_cfg.num_extracts >= DPKG_MAX_NUM_OF_EXTRACTS) {
			dev_err(dev, "error adding key extraction rule, too many rules?\n");
			return -E2BIG;
		}

		key->type = DPKG_EXTRACT_FROM_HDR;
		key->extract.from_hdr.prot = dist_fields[i].cls_prot;
		key->extract.from_hdr.type = DPKG_FULL_FIELD;
		key->extract.from_hdr.field = dist_fields[i].cls_field;
		cls_cfg.num_extracts++;
	}

	dma_mem = kzalloc(DPAA2_CLASSIFIER_DMA_SIZE, GFP_KERNEL);
	if (!dma_mem)
		return -ENOMEM;

	err = dpni_prepare_key_cfg(&cls_cfg, dma_mem);
	if (err) {
		dev_err(dev, "dpni_prepare_key_cfg error %d\n", err);
		goto free_key;
	}

	/* Prepare for setting the rx dist */
	key_iova = dma_map_single(dev, dma_mem, DPAA2_CLASSIFIER_DMA_SIZE,
				  DMA_TO_DEVICE);
	if (dma_mapping_error(dev, key_iova)) {
		dev_err(dev, "DMA mapping failed\n");
		err = -ENOMEM;
		goto free_key;
	}

	if (type == DPAA2_ETH_RX_DIST_HASH) {
		if (dpaa2_eth_has_legacy_dist(priv))
			err = config_legacy_hash_key(priv, key_iova);
		else
			err = config_hash_key(priv, key_iova);
	} else {
		err = config_cls_key(priv, key_iova);
	}

	dma_unmap_single(dev, key_iova, DPAA2_CLASSIFIER_DMA_SIZE,
			 DMA_TO_DEVICE);
	if (!err && type == DPAA2_ETH_RX_DIST_HASH)
		priv->rx_hash_fields = rx_hash_fields;

free_key:
	kfree(dma_mem);
	return err;
}

int dpaa2_eth_set_hash(struct net_device *net_dev, u64 flags)
{
	struct dpaa2_eth_priv *priv = netdev_priv(net_dev);
	u64 key = 0;
	int i;

	if (!dpaa2_eth_hash_enabled(priv))
		return -EOPNOTSUPP;

	for (i = 0; i < ARRAY_SIZE(dist_fields); i++)
		if (dist_fields[i].rxnfc_field & flags)
			key |= dist_fields[i].id;

	return dpaa2_eth_set_dist_key(net_dev, DPAA2_ETH_RX_DIST_HASH, key);
}

int dpaa2_eth_set_cls(struct net_device *net_dev, u64 flags)
{
	return dpaa2_eth_set_dist_key(net_dev, DPAA2_ETH_RX_DIST_CLS, flags);
}

static int dpaa2_eth_set_default_cls(struct dpaa2_eth_priv *priv)
{
	struct device *dev = priv->net_dev->dev.parent;
	int err;

	/* Check if we actually support Rx flow classification */
	if (dpaa2_eth_has_legacy_dist(priv)) {
		dev_dbg(dev, "Rx cls not supported by current MC version\n");
		return -EOPNOTSUPP;
	}

	if (!dpaa2_eth_fs_enabled(priv)) {
		dev_dbg(dev, "Rx cls disabled in DPNI options\n");
		return -EOPNOTSUPP;
	}

	if (!dpaa2_eth_hash_enabled(priv)) {
		dev_dbg(dev, "Rx cls disabled for single queue DPNIs\n");
		return -EOPNOTSUPP;
	}

	/* If there is no support for masking in the classification table,
	 * we don't set a default key, as it will depend on the rules
	 * added by the user at runtime.
	 */
	if (!dpaa2_eth_fs_mask_enabled(priv))
		goto out;

	err = dpaa2_eth_set_cls(priv->net_dev, DPAA2_ETH_DIST_ALL);
	if (err)
		return err;

out:
	priv->rx_cls_enabled = 1;

	return 0;
}

/* Bind the DPNI to its needed objects and resources: buffer pool, DPIOs,
 * frame queues and channels
 */
static int bind_dpni(struct dpaa2_eth_priv *priv)
{
	struct net_device *net_dev = priv->net_dev;
	struct device *dev = net_dev->dev.parent;
	struct dpni_pools_cfg pools_params;
	struct dpni_error_cfg err_cfg;
	int err = 0;
	int i;

	pools_params.num_dpbp = 1;
	pools_params.pools[0].dpbp_id = priv->dpbp_dev->obj_desc.id;
	pools_params.pools[0].backup_pool = 0;
	pools_params.pools[0].buffer_size = DPAA2_ETH_RX_BUF_SIZE;
	err = dpni_set_pools(priv->mc_io, 0, priv->mc_token, &pools_params);
	if (err) {
		dev_err(dev, "dpni_set_pools() failed\n");
		return err;
	}

	/* have the interface implicitly distribute traffic based on
	 * the default hash key
	 */
	err = dpaa2_eth_set_hash(net_dev, DPAA2_RXH_DEFAULT);
	if (err && err != -EOPNOTSUPP)
		dev_err(dev, "Failed to configure hashing\n");

	/* Configure the flow classification key; it includes all
	 * supported header fields and cannot be modified at runtime
	 */
	err = dpaa2_eth_set_default_cls(priv);
	if (err && err != -EOPNOTSUPP)
		dev_err(dev, "Failed to configure Rx classification key\n");

	/* Configure handling of error frames */
	err_cfg.errors = DPAA2_FAS_RX_ERR_MASK;
	err_cfg.set_frame_annotation = 1;
	err_cfg.error_action = DPNI_ERROR_ACTION_DISCARD;
	err = dpni_set_errors_behavior(priv->mc_io, 0, priv->mc_token,
				       &err_cfg);
	if (err) {
		dev_err(dev, "dpni_set_errors_behavior failed\n");
		return err;
	}

	/* Configure Rx and Tx conf queues to generate CDANs */
	for (i = 0; i < priv->num_fqs; i++) {
		switch (priv->fq[i].type) {
		case DPAA2_RX_FQ:
			err = setup_rx_flow(priv, &priv->fq[i]);
			break;
		case DPAA2_TX_CONF_FQ:
			err = setup_tx_flow(priv, &priv->fq[i]);
			break;
		default:
			dev_err(dev, "Invalid FQ type %d\n", priv->fq[i].type);
			return -EINVAL;
		}
		if (err)
			return err;
	}

	err = dpni_get_qdid(priv->mc_io, 0, priv->mc_token,
			    DPNI_QUEUE_TX, &priv->tx_qdid);
	if (err) {
		dev_err(dev, "dpni_get_qdid() failed\n");
		return err;
	}

	return 0;
}

/* Allocate rings for storing incoming frame descriptors */
static int alloc_rings(struct dpaa2_eth_priv *priv)
{
	struct net_device *net_dev = priv->net_dev;
	struct device *dev = net_dev->dev.parent;
	int i;

	for (i = 0; i < priv->num_channels; i++) {
		priv->channel[i]->store =
			dpaa2_io_store_create(DPAA2_ETH_STORE_SIZE, dev);
		if (!priv->channel[i]->store) {
			netdev_err(net_dev, "dpaa2_io_store_create() failed\n");
			goto err_ring;
		}
	}

	return 0;

err_ring:
	for (i = 0; i < priv->num_channels; i++) {
		if (!priv->channel[i]->store)
			break;
		dpaa2_io_store_destroy(priv->channel[i]->store);
	}

	return -ENOMEM;
}

static void free_rings(struct dpaa2_eth_priv *priv)
{
	int i;

	for (i = 0; i < priv->num_channels; i++)
		dpaa2_io_store_destroy(priv->channel[i]->store);
}

static int set_mac_addr(struct dpaa2_eth_priv *priv)
{
	struct net_device *net_dev = priv->net_dev;
	struct device *dev = net_dev->dev.parent;
	u8 mac_addr[ETH_ALEN], dpni_mac_addr[ETH_ALEN];
	int err;

	/* Get firmware address, if any */
	err = dpni_get_port_mac_addr(priv->mc_io, 0, priv->mc_token, mac_addr);
	if (err) {
		dev_err(dev, "dpni_get_port_mac_addr() failed\n");
		return err;
	}

	/* Get DPNI attributes address, if any */
	err = dpni_get_primary_mac_addr(priv->mc_io, 0, priv->mc_token,
					dpni_mac_addr);
	if (err) {
		dev_err(dev, "dpni_get_primary_mac_addr() failed\n");
		return err;
	}

	/* First check if firmware has any address configured by bootloader */
	if (!is_zero_ether_addr(mac_addr)) {
		/* If the DPMAC addr != DPNI addr, update it */
		if (!ether_addr_equal(mac_addr, dpni_mac_addr)) {
			err = dpni_set_primary_mac_addr(priv->mc_io, 0,
							priv->mc_token,
							mac_addr);
			if (err) {
				dev_err(dev, "dpni_set_primary_mac_addr() failed\n");
				return err;
			}
		}
		memcpy(net_dev->dev_addr, mac_addr, net_dev->addr_len);
	} else if (is_zero_ether_addr(dpni_mac_addr)) {
		/* No MAC address configured, fill in net_dev->dev_addr
		 * with a random one
		 */
		eth_hw_addr_random(net_dev);
		dev_dbg_once(dev, "device(s) have all-zero hwaddr, replaced with random\n");

		err = dpni_set_primary_mac_addr(priv->mc_io, 0, priv->mc_token,
						net_dev->dev_addr);
		if (err) {
			dev_err(dev, "dpni_set_primary_mac_addr() failed\n");
			return err;
		}

		/* Override NET_ADDR_RANDOM set by eth_hw_addr_random(); for all
		 * practical purposes, this will be our "permanent" mac address,
		 * at least until the next reboot. This move will also permit
		 * register_netdevice() to properly fill up net_dev->perm_addr.
		 */
		net_dev->addr_assign_type = NET_ADDR_PERM;
	} else {
		/* NET_ADDR_PERM is default, all we have to do is
		 * fill in the device addr.
		 */
		memcpy(net_dev->dev_addr, dpni_mac_addr, net_dev->addr_len);
	}

	return 0;
}

static int netdev_init(struct net_device *net_dev)
{
	struct device *dev = net_dev->dev.parent;
	struct dpaa2_eth_priv *priv = netdev_priv(net_dev);
	u32 options = priv->dpni_attrs.options;
	u64 supported = 0, not_supported = 0;
	u8 bcast_addr[ETH_ALEN];
	u8 num_queues;
	int err;

	net_dev->netdev_ops = &dpaa2_eth_ops;
	net_dev->ethtool_ops = &dpaa2_ethtool_ops;

	err = set_mac_addr(priv);
	if (err)
		return err;

	/* Explicitly add the broadcast address to the MAC filtering table */
	eth_broadcast_addr(bcast_addr);
	err = dpni_add_mac_addr(priv->mc_io, 0, priv->mc_token, bcast_addr);
	if (err) {
		dev_err(dev, "dpni_add_mac_addr() failed\n");
		return err;
	}

	/* Set MTU upper limit; lower limit is 68B (default value) */
	net_dev->max_mtu = DPAA2_ETH_MAX_MTU;
	err = dpni_set_max_frame_length(priv->mc_io, 0, priv->mc_token,
					DPAA2_ETH_MFL);
	if (err) {
		dev_err(dev, "dpni_set_max_frame_length() failed\n");
		return err;
	}

	/* Set actual number of queues in the net device */
	num_queues = dpaa2_eth_queue_count(priv);
	err = netif_set_real_num_tx_queues(net_dev, num_queues);
	if (err) {
		dev_err(dev, "netif_set_real_num_tx_queues() failed\n");
		return err;
	}
	err = netif_set_real_num_rx_queues(net_dev, num_queues);
	if (err) {
		dev_err(dev, "netif_set_real_num_rx_queues() failed\n");
		return err;
	}

	/* Capabilities listing */
	supported |= IFF_LIVE_ADDR_CHANGE;

	if (options & DPNI_OPT_NO_MAC_FILTER)
		not_supported |= IFF_UNICAST_FLT;
	else
		supported |= IFF_UNICAST_FLT;

	net_dev->priv_flags |= supported;
	net_dev->priv_flags &= ~not_supported;

	/* Features */
	net_dev->features = NETIF_F_RXCSUM |
			    NETIF_F_IP_CSUM | NETIF_F_IPV6_CSUM |
			    NETIF_F_SG | NETIF_F_HIGHDMA |
			    NETIF_F_LLTX;
	net_dev->hw_features = net_dev->features;

	return 0;
}

static int poll_link_state(void *arg)
{
	struct dpaa2_eth_priv *priv = (struct dpaa2_eth_priv *)arg;
	int err;

	while (!kthread_should_stop()) {
		err = link_state_update(priv);
		if (unlikely(err))
			return err;

		msleep(DPAA2_ETH_LINK_STATE_REFRESH);
	}

	return 0;
}

static irqreturn_t dpni_irq0_handler_thread(int irq_num, void *arg)
{
	u32 status = ~0;
	struct device *dev = (struct device *)arg;
	struct fsl_mc_device *dpni_dev = to_fsl_mc_device(dev);
	struct net_device *net_dev = dev_get_drvdata(dev);
	int err;

	err = dpni_get_irq_status(dpni_dev->mc_io, 0, dpni_dev->mc_handle,
				  DPNI_IRQ_INDEX, &status);
	if (unlikely(err)) {
		netdev_err(net_dev, "Can't get irq status (err %d)\n", err);
		return IRQ_HANDLED;
	}

	if (status & DPNI_IRQ_EVENT_LINK_CHANGED)
		link_state_update(netdev_priv(net_dev));

	return IRQ_HANDLED;
}

static int setup_irqs(struct fsl_mc_device *ls_dev)
{
	int err = 0;
	struct fsl_mc_device_irq *irq;

	err = fsl_mc_allocate_irqs(ls_dev);
	if (err) {
		dev_err(&ls_dev->dev, "MC irqs allocation failed\n");
		return err;
	}

	irq = ls_dev->irqs[0];
	err = devm_request_threaded_irq(&ls_dev->dev, irq->msi_desc->irq,
					NULL, dpni_irq0_handler_thread,
					IRQF_NO_SUSPEND | IRQF_ONESHOT,
					dev_name(&ls_dev->dev), &ls_dev->dev);
	if (err < 0) {
		dev_err(&ls_dev->dev, "devm_request_threaded_irq(): %d\n", err);
		goto free_mc_irq;
	}

	err = dpni_set_irq_mask(ls_dev->mc_io, 0, ls_dev->mc_handle,
				DPNI_IRQ_INDEX, DPNI_IRQ_EVENT_LINK_CHANGED);
	if (err < 0) {
		dev_err(&ls_dev->dev, "dpni_set_irq_mask(): %d\n", err);
		goto free_irq;
	}

	err = dpni_set_irq_enable(ls_dev->mc_io, 0, ls_dev->mc_handle,
				  DPNI_IRQ_INDEX, 1);
	if (err < 0) {
		dev_err(&ls_dev->dev, "dpni_set_irq_enable(): %d\n", err);
		goto free_irq;
	}

	return 0;

free_irq:
	devm_free_irq(&ls_dev->dev, irq->msi_desc->irq, &ls_dev->dev);
free_mc_irq:
	fsl_mc_free_irqs(ls_dev);

	return err;
}

static void add_ch_napi(struct dpaa2_eth_priv *priv)
{
	int i;
	struct dpaa2_eth_channel *ch;

	for (i = 0; i < priv->num_channels; i++) {
		ch = priv->channel[i];
		/* NAPI weight *MUST* be a multiple of DPAA2_ETH_STORE_SIZE */
		netif_napi_add(priv->net_dev, &ch->napi, dpaa2_eth_poll,
			       NAPI_POLL_WEIGHT);
	}
}

static void del_ch_napi(struct dpaa2_eth_priv *priv)
{
	int i;
	struct dpaa2_eth_channel *ch;

	for (i = 0; i < priv->num_channels; i++) {
		ch = priv->channel[i];
		netif_napi_del(&ch->napi);
	}
}

static int dpaa2_eth_probe(struct fsl_mc_device *dpni_dev)
{
	struct device *dev;
	struct net_device *net_dev = NULL;
	struct dpaa2_eth_priv *priv = NULL;
	int err = 0;

	dev = &dpni_dev->dev;

	/* Net device */
	net_dev = alloc_etherdev_mq(sizeof(*priv), DPAA2_ETH_MAX_TX_QUEUES);
	if (!net_dev) {
		dev_err(dev, "alloc_etherdev_mq() failed\n");
		return -ENOMEM;
	}

	SET_NETDEV_DEV(net_dev, dev);
	dev_set_drvdata(dev, net_dev);

	priv = netdev_priv(net_dev);
	priv->net_dev = net_dev;

	priv->iommu_domain = iommu_get_domain_for_dev(dev);

	/* Obtain a MC portal */
	err = fsl_mc_portal_allocate(dpni_dev, FSL_MC_IO_ATOMIC_CONTEXT_PORTAL,
				     &priv->mc_io);
	if (err) {
		if (err == -ENXIO)
			err = -EPROBE_DEFER;
		else
			dev_err(dev, "MC portal allocation failed\n");
		goto err_portal_alloc;
	}

	/* MC objects initialization and configuration */
	err = setup_dpni(dpni_dev);
	if (err)
		goto err_dpni_setup;

	err = setup_dpio(priv);
	if (err)
		goto err_dpio_setup;

	setup_fqs(priv);

	err = setup_dpbp(priv);
	if (err)
		goto err_dpbp_setup;

	err = bind_dpni(priv);
	if (err)
		goto err_bind;

	/* Add a NAPI context for each channel */
	add_ch_napi(priv);

	/* Percpu statistics */
	priv->percpu_stats = alloc_percpu(*priv->percpu_stats);
	if (!priv->percpu_stats) {
		dev_err(dev, "alloc_percpu(percpu_stats) failed\n");
		err = -ENOMEM;
		goto err_alloc_percpu_stats;
	}
	priv->percpu_extras = alloc_percpu(*priv->percpu_extras);
	if (!priv->percpu_extras) {
		dev_err(dev, "alloc_percpu(percpu_extras) failed\n");
		err = -ENOMEM;
		goto err_alloc_percpu_extras;
	}

	err = netdev_init(net_dev);
	if (err)
		goto err_netdev_init;

	/* Configure checksum offload based on current interface flags */
	err = set_rx_csum(priv, !!(net_dev->features & NETIF_F_RXCSUM));
	if (err)
		goto err_csum;

	err = set_tx_csum(priv, !!(net_dev->features &
				   (NETIF_F_IP_CSUM | NETIF_F_IPV6_CSUM)));
	if (err)
		goto err_csum;

	err = alloc_rings(priv);
	if (err)
		goto err_alloc_rings;

	err = setup_irqs(dpni_dev);
	if (err) {
		netdev_warn(net_dev, "Failed to set link interrupt, fall back to polling\n");
		priv->poll_thread = kthread_run(poll_link_state, priv,
						"%s_poll_link", net_dev->name);
		if (IS_ERR(priv->poll_thread)) {
			dev_err(dev, "Error starting polling thread\n");
			goto err_poll_thread;
		}
		priv->do_link_poll = true;
	}

	err = register_netdev(net_dev);
	if (err < 0) {
		dev_err(dev, "register_netdev() failed\n");
		goto err_netdev_reg;
	}

#ifdef CONFIG_DEBUG_FS
	dpaa2_dbg_add(priv);
#endif

	dev_info(dev, "Probed interface %s\n", net_dev->name);
	return 0;

err_netdev_reg:
	if (priv->do_link_poll)
		kthread_stop(priv->poll_thread);
	else
		fsl_mc_free_irqs(dpni_dev);
err_poll_thread:
	free_rings(priv);
err_alloc_rings:
err_csum:
err_netdev_init:
	free_percpu(priv->percpu_extras);
err_alloc_percpu_extras:
	free_percpu(priv->percpu_stats);
err_alloc_percpu_stats:
	del_ch_napi(priv);
err_bind:
	free_dpbp(priv);
err_dpbp_setup:
	free_dpio(priv);
err_dpio_setup:
	free_dpni(priv);
err_dpni_setup:
	fsl_mc_portal_free(priv->mc_io);
err_portal_alloc:
	dev_set_drvdata(dev, NULL);
	free_netdev(net_dev);

	return err;
}

static int dpaa2_eth_remove(struct fsl_mc_device *ls_dev)
{
	struct device *dev;
	struct net_device *net_dev;
	struct dpaa2_eth_priv *priv;

	dev = &ls_dev->dev;
	net_dev = dev_get_drvdata(dev);
	priv = netdev_priv(net_dev);

#ifdef CONFIG_DEBUG_FS
	dpaa2_dbg_remove(priv);
#endif
	unregister_netdev(net_dev);

	if (priv->do_link_poll)
		kthread_stop(priv->poll_thread);
	else
		fsl_mc_free_irqs(ls_dev);

	free_rings(priv);
	free_percpu(priv->percpu_stats);
	free_percpu(priv->percpu_extras);

	del_ch_napi(priv);
	free_dpbp(priv);
	free_dpio(priv);
	free_dpni(priv);

	fsl_mc_portal_free(priv->mc_io);

	free_netdev(net_dev);

	dev_dbg(net_dev->dev.parent, "Removed interface %s\n", net_dev->name);

	return 0;
}

static const struct fsl_mc_device_id dpaa2_eth_match_id_table[] = {
	{
		.vendor = FSL_MC_VENDOR_FREESCALE,
		.obj_type = "dpni",
	},
	{ .vendor = 0x0 }
};
MODULE_DEVICE_TABLE(fslmc, dpaa2_eth_match_id_table);

static struct fsl_mc_driver dpaa2_eth_driver = {
	.driver = {
		.name = KBUILD_MODNAME,
		.owner = THIS_MODULE,
	},
	.probe = dpaa2_eth_probe,
	.remove = dpaa2_eth_remove,
	.match_id_table = dpaa2_eth_match_id_table
};

static int __init dpaa2_eth_driver_init(void)
{
	int err;

	dpaa2_eth_dbg_init();
	err = fsl_mc_driver_register(&dpaa2_eth_driver);
	if (err) {
		dpaa2_eth_dbg_exit();
		return err;
	}

	return 0;
}

static void __exit dpaa2_eth_driver_exit(void)
{
	dpaa2_eth_dbg_exit();
	fsl_mc_driver_unregister(&dpaa2_eth_driver);
}

module_init(dpaa2_eth_driver_init);
module_exit(dpaa2_eth_driver_exit);<|MERGE_RESOLUTION|>--- conflicted
+++ resolved
@@ -435,11 +435,7 @@
 	percpu_stats->rx_packets++;
 	percpu_stats->rx_bytes += dpaa2_fd_get_len(fd);
 
-<<<<<<< HEAD
-	napi_gro_receive(&ch->napi, skb);
-=======
 	list_add_tail(&skb->list, ch->rx_list);
->>>>>>> 0ecfebd2
 
 	return;
 
@@ -1117,10 +1113,7 @@
 	struct dpaa2_eth_fq *fq, *txc_fq = NULL;
 	struct netdev_queue *nq;
 	int store_cleaned, work_done;
-<<<<<<< HEAD
-=======
 	struct list_head rx_list;
->>>>>>> 0ecfebd2
 	int err;
 
 	ch = container_of(napi, struct dpaa2_eth_channel, napi);
@@ -1173,11 +1166,8 @@
 	work_done = max(rx_cleaned, 1);
 
 out:
-<<<<<<< HEAD
-=======
 	netif_receive_skb_list(ch->rx_list);
 
->>>>>>> 0ecfebd2
 	if (txc_fq && txc_fq->dq_frames) {
 		nq = netdev_get_tx_queue(priv->net_dev, txc_fq->flowid);
 		netdev_tx_completed_queue(nq, txc_fq->dq_frames,
@@ -1982,11 +1972,7 @@
 
 	channel->dpcon = setup_dpcon(priv);
 	if (IS_ERR_OR_NULL(channel->dpcon)) {
-<<<<<<< HEAD
-		err = PTR_ERR(channel->dpcon);
-=======
 		err = PTR_ERR_OR_ZERO(channel->dpcon);
->>>>>>> 0ecfebd2
 		goto err_setup;
 	}
 
@@ -2042,11 +2028,7 @@
 		/* Try to allocate a channel */
 		channel = alloc_channel(priv);
 		if (IS_ERR_OR_NULL(channel)) {
-<<<<<<< HEAD
-			err = PTR_ERR(channel);
-=======
 			err = PTR_ERR_OR_ZERO(channel);
->>>>>>> 0ecfebd2
 			if (err != -EPROBE_DEFER)
 				dev_info(dev,
 					 "No affine channel for cpu %d and above\n", i);
