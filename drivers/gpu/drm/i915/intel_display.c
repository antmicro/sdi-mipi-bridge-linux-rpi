--- conflicted
+++ resolved
@@ -3296,22 +3296,12 @@
 	spin_unlock_irqrestore(&dev_priv->uncore.lock, irqflags);
 }
 
-<<<<<<< HEAD
-static bool i9xx_plane_get_hw_state(struct intel_plane *primary)
-{
-
-	struct drm_i915_private *dev_priv = to_i915(primary->base.dev);
-	enum intel_display_power_domain power_domain;
-	enum plane plane = primary->plane;
-	enum pipe pipe = primary->pipe;
-=======
 static bool i9xx_plane_get_hw_state(struct intel_plane *plane)
 {
 	struct drm_i915_private *dev_priv = to_i915(plane->base.dev);
 	enum intel_display_power_domain power_domain;
 	enum i9xx_plane_id i9xx_plane = plane->i9xx_plane;
 	enum pipe pipe = plane->pipe;
->>>>>>> 24b8ef69
 	bool ret;
 
 	/*
@@ -3323,11 +3313,7 @@
 	if (!intel_display_power_get_if_enabled(dev_priv, power_domain))
 		return false;
 
-<<<<<<< HEAD
-	ret = I915_READ(DSPCNTR(plane)) & DISPLAY_PLANE_ENABLE;
-=======
 	ret = I915_READ(DSPCNTR(i9xx_plane)) & DISPLAY_PLANE_ENABLE;
->>>>>>> 24b8ef69
 
 	intel_display_power_put(dev_priv, power_domain);
 
@@ -4869,11 +4855,6 @@
 	 */
 	WARN_ON(!(crtc_state->active_planes & ~BIT(PLANE_CURSOR)));
 
-<<<<<<< HEAD
-	assert_plane_enabled(to_intel_plane(crtc->base.primary));
-
-=======
->>>>>>> 24b8ef69
 	if (IS_BROADWELL(dev_priv)) {
 		mutex_lock(&dev_priv->pcu_lock);
 		WARN_ON(sandybridge_pcode_write(dev_priv, DISPLAY_IPS_CONTROL,
@@ -4907,11 +4888,6 @@
 	if (!crtc_state->ips_enabled)
 		return;
 
-<<<<<<< HEAD
-	assert_plane_enabled(to_intel_plane(crtc->base.primary));
-
-=======
->>>>>>> 24b8ef69
 	if (IS_BROADWELL(dev_priv)) {
 		mutex_lock(&dev_priv->pcu_lock);
 		WARN_ON(sandybridge_pcode_write(dev_priv, DISPLAY_IPS_CONTROL, 0));
@@ -13204,26 +13180,16 @@
 		num_formats = ARRAY_SIZE(i965_primary_formats);
 		modifiers = i9xx_format_modifiers;
 
-<<<<<<< HEAD
-		primary->update_plane = i9xx_update_primary_plane;
-		primary->disable_plane = i9xx_disable_primary_plane;
-=======
 		primary->update_plane = i9xx_update_plane;
 		primary->disable_plane = i9xx_disable_plane;
->>>>>>> 24b8ef69
 		primary->get_hw_state = i9xx_plane_get_hw_state;
 	} else {
 		intel_primary_formats = i8xx_primary_formats;
 		num_formats = ARRAY_SIZE(i8xx_primary_formats);
 		modifiers = i9xx_format_modifiers;
 
-<<<<<<< HEAD
-		primary->update_plane = i9xx_update_primary_plane;
-		primary->disable_plane = i9xx_disable_primary_plane;
-=======
 		primary->update_plane = i9xx_update_plane;
 		primary->disable_plane = i9xx_disable_plane;
->>>>>>> 24b8ef69
 		primary->get_hw_state = i9xx_plane_get_hw_state;
 	}
 
@@ -14713,24 +14679,15 @@
 }
 
 static bool intel_plane_mapping_ok(struct intel_crtc *crtc,
-<<<<<<< HEAD
-				   struct intel_plane *primary)
-{
-	struct drm_i915_private *dev_priv = to_i915(crtc->base.dev);
-	enum plane plane = primary->plane;
-	u32 val = I915_READ(DSPCNTR(plane));
-=======
 				   struct intel_plane *plane)
 {
 	struct drm_i915_private *dev_priv = to_i915(crtc->base.dev);
 	enum i9xx_plane_id i9xx_plane = plane->i9xx_plane;
 	u32 val = I915_READ(DSPCNTR(i9xx_plane));
->>>>>>> 24b8ef69
 
 	return (val & DISPLAY_PLANE_ENABLE) == 0 ||
 		(val & DISPPLANE_SEL_PIPE_MASK) == DISPPLANE_SEL_PIPE(crtc->pipe);
 }
-<<<<<<< HEAD
 
 static void
 intel_sanitize_plane_mapping(struct drm_i915_private *dev_priv)
@@ -14744,21 +14701,6 @@
 		struct intel_plane *plane =
 			to_intel_plane(crtc->base.primary);
 
-=======
-
-static void
-intel_sanitize_plane_mapping(struct drm_i915_private *dev_priv)
-{
-	struct intel_crtc *crtc;
-
-	if (INTEL_GEN(dev_priv) >= 4)
-		return;
-
-	for_each_intel_crtc(&dev_priv->drm, crtc) {
-		struct intel_plane *plane =
-			to_intel_plane(crtc->base.primary);
-
->>>>>>> 24b8ef69
 		if (intel_plane_mapping_ok(crtc, plane))
 			continue;
 
