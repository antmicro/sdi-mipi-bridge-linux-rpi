/*
 * Copyright © 2018 Intel Corporation
 *
 * Permission is hereby granted, free of charge, to any person obtaining a
 * copy of this software and associated documentation files (the "Software"),
 * to deal in the Software without restriction, including without limitation
 * the rights to use, copy, modify, merge, publish, distribute, sublicense,
 * and/or sell copies of the Software, and to permit persons to whom the
 * Software is furnished to do so, subject to the following conditions:
 *
 * The above copyright notice and this permission notice (including the next
 * paragraph) shall be included in all copies or substantial portions of the
 * Software.
 *
 * THE SOFTWARE IS PROVIDED "AS IS", WITHOUT WARRANTY OF ANY KIND, EXPRESS OR
 * IMPLIED, INCLUDING BUT NOT LIMITED TO THE WARRANTIES OF MERCHANTABILITY,
 * FITNESS FOR A PARTICULAR PURPOSE AND NONINFRINGEMENT.  IN NO EVENT SHALL
 * THE AUTHORS OR COPYRIGHT HOLDERS BE LIABLE FOR ANY CLAIM, DAMAGES OR OTHER
 * LIABILITY, WHETHER IN AN ACTION OF CONTRACT, TORT OR OTHERWISE, ARISING
 * FROM, OUT OF OR IN CONNECTION WITH THE SOFTWARE OR THE USE OR OTHER
 * DEALINGS IN THE SOFTWARE.
 *
 * Authors:
 *   Madhav Chauhan <madhav.chauhan@intel.com>
 *   Jani Nikula <jani.nikula@intel.com>
 */

#include <drm/drm_atomic_helper.h>
#include <drm/drm_mipi_dsi.h>

#include "intel_atomic.h"
#include "intel_combo_phy.h"
#include "intel_connector.h"
#include "intel_ddi.h"
#include "intel_dsi.h"
#include "intel_panel.h"
#include "intel_vdsc.h"

static inline int header_credits_available(struct drm_i915_private *dev_priv,
					   enum transcoder dsi_trans)
{
	return (intel_de_read(dev_priv, DSI_CMD_TXCTL(dsi_trans)) & FREE_HEADER_CREDIT_MASK)
		>> FREE_HEADER_CREDIT_SHIFT;
}

static inline int payload_credits_available(struct drm_i915_private *dev_priv,
					    enum transcoder dsi_trans)
{
	return (intel_de_read(dev_priv, DSI_CMD_TXCTL(dsi_trans)) & FREE_PLOAD_CREDIT_MASK)
		>> FREE_PLOAD_CREDIT_SHIFT;
}

static void wait_for_header_credits(struct drm_i915_private *dev_priv,
				    enum transcoder dsi_trans)
{
	if (wait_for_us(header_credits_available(dev_priv, dsi_trans) >=
			MAX_HEADER_CREDIT, 100))
		drm_err(&dev_priv->drm, "DSI header credits not released\n");
}

static void wait_for_payload_credits(struct drm_i915_private *dev_priv,
				     enum transcoder dsi_trans)
{
	if (wait_for_us(payload_credits_available(dev_priv, dsi_trans) >=
			MAX_PLOAD_CREDIT, 100))
		drm_err(&dev_priv->drm, "DSI payload credits not released\n");
}

static enum transcoder dsi_port_to_transcoder(enum port port)
{
	if (port == PORT_A)
		return TRANSCODER_DSI_0;
	else
		return TRANSCODER_DSI_1;
}

static void wait_for_cmds_dispatched_to_panel(struct intel_encoder *encoder)
{
	struct drm_i915_private *dev_priv = to_i915(encoder->base.dev);
	struct intel_dsi *intel_dsi = enc_to_intel_dsi(encoder);
	struct mipi_dsi_device *dsi;
	enum port port;
	enum transcoder dsi_trans;
	int ret;

	/* wait for header/payload credits to be released */
	for_each_dsi_port(port, intel_dsi->ports) {
		dsi_trans = dsi_port_to_transcoder(port);
		wait_for_header_credits(dev_priv, dsi_trans);
		wait_for_payload_credits(dev_priv, dsi_trans);
	}

	/* send nop DCS command */
	for_each_dsi_port(port, intel_dsi->ports) {
		dsi = intel_dsi->dsi_hosts[port]->device;
		dsi->mode_flags |= MIPI_DSI_MODE_LPM;
		dsi->channel = 0;
		ret = mipi_dsi_dcs_nop(dsi);
		if (ret < 0)
			drm_err(&dev_priv->drm,
				"error sending DCS NOP command\n");
	}

	/* wait for header credits to be released */
	for_each_dsi_port(port, intel_dsi->ports) {
		dsi_trans = dsi_port_to_transcoder(port);
		wait_for_header_credits(dev_priv, dsi_trans);
	}

	/* wait for LP TX in progress bit to be cleared */
	for_each_dsi_port(port, intel_dsi->ports) {
		dsi_trans = dsi_port_to_transcoder(port);
		if (wait_for_us(!(intel_de_read(dev_priv, DSI_LP_MSG(dsi_trans)) &
				  LPTX_IN_PROGRESS), 20))
			drm_err(&dev_priv->drm, "LPTX bit not cleared\n");
	}
}

static bool add_payld_to_queue(struct intel_dsi_host *host, const u8 *data,
			       u32 len)
{
	struct intel_dsi *intel_dsi = host->intel_dsi;
	struct drm_i915_private *dev_priv = to_i915(intel_dsi->base.base.dev);
	enum transcoder dsi_trans = dsi_port_to_transcoder(host->port);
	int free_credits;
	int i, j;

	for (i = 0; i < len; i += 4) {
		u32 tmp = 0;

		free_credits = payload_credits_available(dev_priv, dsi_trans);
		if (free_credits < 1) {
			drm_err(&dev_priv->drm,
				"Payload credit not available\n");
			return false;
		}

		for (j = 0; j < min_t(u32, len - i, 4); j++)
			tmp |= *data++ << 8 * j;

		intel_de_write(dev_priv, DSI_CMD_TXPYLD(dsi_trans), tmp);
	}

	return true;
}

static int dsi_send_pkt_hdr(struct intel_dsi_host *host,
			    struct mipi_dsi_packet pkt, bool enable_lpdt)
{
	struct intel_dsi *intel_dsi = host->intel_dsi;
	struct drm_i915_private *dev_priv = to_i915(intel_dsi->base.base.dev);
	enum transcoder dsi_trans = dsi_port_to_transcoder(host->port);
	u32 tmp;
	int free_credits;

	/* check if header credit available */
	free_credits = header_credits_available(dev_priv, dsi_trans);
	if (free_credits < 1) {
		drm_err(&dev_priv->drm,
			"send pkt header failed, not enough hdr credits\n");
		return -1;
	}

	tmp = intel_de_read(dev_priv, DSI_CMD_TXHDR(dsi_trans));

	if (pkt.payload)
		tmp |= PAYLOAD_PRESENT;
	else
		tmp &= ~PAYLOAD_PRESENT;

	tmp &= ~VBLANK_FENCE;

	if (enable_lpdt)
		tmp |= LP_DATA_TRANSFER;

	tmp &= ~(PARAM_WC_MASK | VC_MASK | DT_MASK);
	tmp |= ((pkt.header[0] & VC_MASK) << VC_SHIFT);
	tmp |= ((pkt.header[0] & DT_MASK) << DT_SHIFT);
	tmp |= (pkt.header[1] << PARAM_WC_LOWER_SHIFT);
	tmp |= (pkt.header[2] << PARAM_WC_UPPER_SHIFT);
	intel_de_write(dev_priv, DSI_CMD_TXHDR(dsi_trans), tmp);

	return 0;
}

static int dsi_send_pkt_payld(struct intel_dsi_host *host,
			      struct mipi_dsi_packet pkt)
{
	/* payload queue can accept *256 bytes*, check limit */
	if (pkt.payload_length > MAX_PLOAD_CREDIT * 4) {
		DRM_ERROR("payload size exceeds max queue limit\n");
		return -1;
	}

	/* load data into command payload queue */
	if (!add_payld_to_queue(host, pkt.payload,
				pkt.payload_length)) {
		DRM_ERROR("adding payload to queue failed\n");
		return -1;
	}

	return 0;
}

static void dsi_program_swing_and_deemphasis(struct intel_encoder *encoder)
{
	struct drm_i915_private *dev_priv = to_i915(encoder->base.dev);
	struct intel_dsi *intel_dsi = enc_to_intel_dsi(encoder);
	enum phy phy;
	u32 tmp;
	int lane;

	for_each_dsi_phy(phy, intel_dsi->phys) {
		/*
		 * Program voltage swing and pre-emphasis level values as per
		 * table in BSPEC under DDI buffer programing
		 */
		tmp = intel_de_read(dev_priv, ICL_PORT_TX_DW5_LN0(phy));
		tmp &= ~(SCALING_MODE_SEL_MASK | RTERM_SELECT_MASK);
		tmp |= SCALING_MODE_SEL(0x2);
		tmp |= TAP2_DISABLE | TAP3_DISABLE;
		tmp |= RTERM_SELECT(0x6);
		intel_de_write(dev_priv, ICL_PORT_TX_DW5_GRP(phy), tmp);

		tmp = intel_de_read(dev_priv, ICL_PORT_TX_DW5_AUX(phy));
		tmp &= ~(SCALING_MODE_SEL_MASK | RTERM_SELECT_MASK);
		tmp |= SCALING_MODE_SEL(0x2);
		tmp |= TAP2_DISABLE | TAP3_DISABLE;
		tmp |= RTERM_SELECT(0x6);
		intel_de_write(dev_priv, ICL_PORT_TX_DW5_AUX(phy), tmp);

		tmp = intel_de_read(dev_priv, ICL_PORT_TX_DW2_LN0(phy));
		tmp &= ~(SWING_SEL_LOWER_MASK | SWING_SEL_UPPER_MASK |
			 RCOMP_SCALAR_MASK);
		tmp |= SWING_SEL_UPPER(0x2);
		tmp |= SWING_SEL_LOWER(0x2);
		tmp |= RCOMP_SCALAR(0x98);
		intel_de_write(dev_priv, ICL_PORT_TX_DW2_GRP(phy), tmp);

		tmp = intel_de_read(dev_priv, ICL_PORT_TX_DW2_AUX(phy));
		tmp &= ~(SWING_SEL_LOWER_MASK | SWING_SEL_UPPER_MASK |
			 RCOMP_SCALAR_MASK);
		tmp |= SWING_SEL_UPPER(0x2);
		tmp |= SWING_SEL_LOWER(0x2);
		tmp |= RCOMP_SCALAR(0x98);
		intel_de_write(dev_priv, ICL_PORT_TX_DW2_AUX(phy), tmp);

		tmp = intel_de_read(dev_priv, ICL_PORT_TX_DW4_AUX(phy));
		tmp &= ~(POST_CURSOR_1_MASK | POST_CURSOR_2_MASK |
			 CURSOR_COEFF_MASK);
		tmp |= POST_CURSOR_1(0x0);
		tmp |= POST_CURSOR_2(0x0);
		tmp |= CURSOR_COEFF(0x3f);
		intel_de_write(dev_priv, ICL_PORT_TX_DW4_AUX(phy), tmp);

		for (lane = 0; lane <= 3; lane++) {
			/* Bspec: must not use GRP register for write */
			tmp = intel_de_read(dev_priv,
					    ICL_PORT_TX_DW4_LN(lane, phy));
			tmp &= ~(POST_CURSOR_1_MASK | POST_CURSOR_2_MASK |
				 CURSOR_COEFF_MASK);
			tmp |= POST_CURSOR_1(0x0);
			tmp |= POST_CURSOR_2(0x0);
			tmp |= CURSOR_COEFF(0x3f);
			intel_de_write(dev_priv,
				       ICL_PORT_TX_DW4_LN(lane, phy), tmp);
		}
	}
}

static void configure_dual_link_mode(struct intel_encoder *encoder,
				     const struct intel_crtc_state *pipe_config)
{
	struct drm_i915_private *dev_priv = to_i915(encoder->base.dev);
	struct intel_dsi *intel_dsi = enc_to_intel_dsi(encoder);
	u32 dss_ctl1;

	dss_ctl1 = intel_de_read(dev_priv, DSS_CTL1);
	dss_ctl1 |= SPLITTER_ENABLE;
	dss_ctl1 &= ~OVERLAP_PIXELS_MASK;
	dss_ctl1 |= OVERLAP_PIXELS(intel_dsi->pixel_overlap);

	if (intel_dsi->dual_link == DSI_DUAL_LINK_FRONT_BACK) {
		const struct drm_display_mode *adjusted_mode =
					&pipe_config->hw.adjusted_mode;
		u32 dss_ctl2;
		u16 hactive = adjusted_mode->crtc_hdisplay;
		u16 dl_buffer_depth;

		dss_ctl1 &= ~DUAL_LINK_MODE_INTERLEAVE;
		dl_buffer_depth = hactive / 2 + intel_dsi->pixel_overlap;

		if (dl_buffer_depth > MAX_DL_BUFFER_TARGET_DEPTH)
			drm_err(&dev_priv->drm,
				"DL buffer depth exceed max value\n");

		dss_ctl1 &= ~LEFT_DL_BUF_TARGET_DEPTH_MASK;
		dss_ctl1 |= LEFT_DL_BUF_TARGET_DEPTH(dl_buffer_depth);
		dss_ctl2 = intel_de_read(dev_priv, DSS_CTL2);
		dss_ctl2 &= ~RIGHT_DL_BUF_TARGET_DEPTH_MASK;
		dss_ctl2 |= RIGHT_DL_BUF_TARGET_DEPTH(dl_buffer_depth);
		intel_de_write(dev_priv, DSS_CTL2, dss_ctl2);
	} else {
		/* Interleave */
		dss_ctl1 |= DUAL_LINK_MODE_INTERLEAVE;
	}

	intel_de_write(dev_priv, DSS_CTL1, dss_ctl1);
}

/* aka DSI 8X clock */
static int afe_clk(struct intel_encoder *encoder,
		   const struct intel_crtc_state *crtc_state)
{
	struct intel_dsi *intel_dsi = enc_to_intel_dsi(encoder);
	int bpp;

	if (crtc_state->dsc.compression_enable)
		bpp = crtc_state->dsc.compressed_bpp;
	else
		bpp = mipi_dsi_pixel_format_to_bpp(intel_dsi->pixel_format);

	return DIV_ROUND_CLOSEST(intel_dsi->pclk * bpp, intel_dsi->lane_count);
}

static void gen11_dsi_program_esc_clk_div(struct intel_encoder *encoder,
					  const struct intel_crtc_state *crtc_state)
{
	struct drm_i915_private *dev_priv = to_i915(encoder->base.dev);
	struct intel_dsi *intel_dsi = enc_to_intel_dsi(encoder);
	enum port port;
	int afe_clk_khz;
	u32 esc_clk_div_m;

	afe_clk_khz = afe_clk(encoder, crtc_state);
	esc_clk_div_m = DIV_ROUND_UP(afe_clk_khz, DSI_MAX_ESC_CLK);

	for_each_dsi_port(port, intel_dsi->ports) {
		intel_de_write(dev_priv, ICL_DSI_ESC_CLK_DIV(port),
			       esc_clk_div_m & ICL_ESC_CLK_DIV_MASK);
		intel_de_posting_read(dev_priv, ICL_DSI_ESC_CLK_DIV(port));
	}

	for_each_dsi_port(port, intel_dsi->ports) {
		intel_de_write(dev_priv, ICL_DPHY_ESC_CLK_DIV(port),
			       esc_clk_div_m & ICL_ESC_CLK_DIV_MASK);
		intel_de_posting_read(dev_priv, ICL_DPHY_ESC_CLK_DIV(port));
	}
}

static void get_dsi_io_power_domains(struct drm_i915_private *dev_priv,
				     struct intel_dsi *intel_dsi)
{
	enum port port;

	for_each_dsi_port(port, intel_dsi->ports) {
		drm_WARN_ON(&dev_priv->drm, intel_dsi->io_wakeref[port]);
		intel_dsi->io_wakeref[port] =
			intel_display_power_get(dev_priv,
						port == PORT_A ?
						POWER_DOMAIN_PORT_DDI_A_IO :
						POWER_DOMAIN_PORT_DDI_B_IO);
	}
}

static void gen11_dsi_enable_io_power(struct intel_encoder *encoder)
{
	struct drm_i915_private *dev_priv = to_i915(encoder->base.dev);
	struct intel_dsi *intel_dsi = enc_to_intel_dsi(encoder);
	enum port port;
	u32 tmp;

	for_each_dsi_port(port, intel_dsi->ports) {
		tmp = intel_de_read(dev_priv, ICL_DSI_IO_MODECTL(port));
		tmp |= COMBO_PHY_MODE_DSI;
		intel_de_write(dev_priv, ICL_DSI_IO_MODECTL(port), tmp);
	}

	get_dsi_io_power_domains(dev_priv, intel_dsi);
}

static void gen11_dsi_power_up_lanes(struct intel_encoder *encoder)
{
	struct drm_i915_private *dev_priv = to_i915(encoder->base.dev);
	struct intel_dsi *intel_dsi = enc_to_intel_dsi(encoder);
	enum phy phy;

	for_each_dsi_phy(phy, intel_dsi->phys)
		intel_combo_phy_power_up_lanes(dev_priv, phy, true,
					       intel_dsi->lane_count, false);
}

static void gen11_dsi_config_phy_lanes_sequence(struct intel_encoder *encoder)
{
	struct drm_i915_private *dev_priv = to_i915(encoder->base.dev);
	struct intel_dsi *intel_dsi = enc_to_intel_dsi(encoder);
	enum phy phy;
	u32 tmp;
	int lane;

	/* Step 4b(i) set loadgen select for transmit and aux lanes */
	for_each_dsi_phy(phy, intel_dsi->phys) {
		tmp = intel_de_read(dev_priv, ICL_PORT_TX_DW4_AUX(phy));
		tmp &= ~LOADGEN_SELECT;
		intel_de_write(dev_priv, ICL_PORT_TX_DW4_AUX(phy), tmp);
		for (lane = 0; lane <= 3; lane++) {
			tmp = intel_de_read(dev_priv,
					    ICL_PORT_TX_DW4_LN(lane, phy));
			tmp &= ~LOADGEN_SELECT;
			if (lane != 2)
				tmp |= LOADGEN_SELECT;
			intel_de_write(dev_priv,
				       ICL_PORT_TX_DW4_LN(lane, phy), tmp);
		}
	}

	/* Step 4b(ii) set latency optimization for transmit and aux lanes */
	for_each_dsi_phy(phy, intel_dsi->phys) {
		tmp = intel_de_read(dev_priv, ICL_PORT_TX_DW2_AUX(phy));
		tmp &= ~FRC_LATENCY_OPTIM_MASK;
		tmp |= FRC_LATENCY_OPTIM_VAL(0x5);
		intel_de_write(dev_priv, ICL_PORT_TX_DW2_AUX(phy), tmp);
		tmp = intel_de_read(dev_priv, ICL_PORT_TX_DW2_LN0(phy));
		tmp &= ~FRC_LATENCY_OPTIM_MASK;
		tmp |= FRC_LATENCY_OPTIM_VAL(0x5);
		intel_de_write(dev_priv, ICL_PORT_TX_DW2_GRP(phy), tmp);

		/* For EHL, TGL, set latency optimization for PCS_DW1 lanes */
		if (IS_ELKHARTLAKE(dev_priv) || (INTEL_GEN(dev_priv) >= 12)) {
			tmp = intel_de_read(dev_priv,
					    ICL_PORT_PCS_DW1_AUX(phy));
			tmp &= ~LATENCY_OPTIM_MASK;
			tmp |= LATENCY_OPTIM_VAL(0);
			intel_de_write(dev_priv, ICL_PORT_PCS_DW1_AUX(phy),
				       tmp);

			tmp = intel_de_read(dev_priv,
					    ICL_PORT_PCS_DW1_LN0(phy));
			tmp &= ~LATENCY_OPTIM_MASK;
			tmp |= LATENCY_OPTIM_VAL(0x1);
			intel_de_write(dev_priv, ICL_PORT_PCS_DW1_GRP(phy),
				       tmp);
		}
	}

}

static void gen11_dsi_voltage_swing_program_seq(struct intel_encoder *encoder)
{
	struct drm_i915_private *dev_priv = to_i915(encoder->base.dev);
	struct intel_dsi *intel_dsi = enc_to_intel_dsi(encoder);
	u32 tmp;
	enum phy phy;

	/* clear common keeper enable bit */
	for_each_dsi_phy(phy, intel_dsi->phys) {
		tmp = intel_de_read(dev_priv, ICL_PORT_PCS_DW1_LN0(phy));
		tmp &= ~COMMON_KEEPER_EN;
		intel_de_write(dev_priv, ICL_PORT_PCS_DW1_GRP(phy), tmp);
		tmp = intel_de_read(dev_priv, ICL_PORT_PCS_DW1_AUX(phy));
		tmp &= ~COMMON_KEEPER_EN;
		intel_de_write(dev_priv, ICL_PORT_PCS_DW1_AUX(phy), tmp);
	}

	/*
	 * Set SUS Clock Config bitfield to 11b
	 * Note: loadgen select program is done
	 * as part of lane phy sequence configuration
	 */
	for_each_dsi_phy(phy, intel_dsi->phys) {
		tmp = intel_de_read(dev_priv, ICL_PORT_CL_DW5(phy));
		tmp |= SUS_CLOCK_CONFIG;
		intel_de_write(dev_priv, ICL_PORT_CL_DW5(phy), tmp);
	}

	/* Clear training enable to change swing values */
	for_each_dsi_phy(phy, intel_dsi->phys) {
		tmp = intel_de_read(dev_priv, ICL_PORT_TX_DW5_LN0(phy));
		tmp &= ~TX_TRAINING_EN;
		intel_de_write(dev_priv, ICL_PORT_TX_DW5_GRP(phy), tmp);
		tmp = intel_de_read(dev_priv, ICL_PORT_TX_DW5_AUX(phy));
		tmp &= ~TX_TRAINING_EN;
		intel_de_write(dev_priv, ICL_PORT_TX_DW5_AUX(phy), tmp);
	}

	/* Program swing and de-emphasis */
	dsi_program_swing_and_deemphasis(encoder);

	/* Set training enable to trigger update */
	for_each_dsi_phy(phy, intel_dsi->phys) {
		tmp = intel_de_read(dev_priv, ICL_PORT_TX_DW5_LN0(phy));
		tmp |= TX_TRAINING_EN;
		intel_de_write(dev_priv, ICL_PORT_TX_DW5_GRP(phy), tmp);
		tmp = intel_de_read(dev_priv, ICL_PORT_TX_DW5_AUX(phy));
		tmp |= TX_TRAINING_EN;
		intel_de_write(dev_priv, ICL_PORT_TX_DW5_AUX(phy), tmp);
	}
}

static void gen11_dsi_enable_ddi_buffer(struct intel_encoder *encoder)
{
	struct drm_i915_private *dev_priv = to_i915(encoder->base.dev);
	struct intel_dsi *intel_dsi = enc_to_intel_dsi(encoder);
	u32 tmp;
	enum port port;

	for_each_dsi_port(port, intel_dsi->ports) {
		tmp = intel_de_read(dev_priv, DDI_BUF_CTL(port));
		tmp |= DDI_BUF_CTL_ENABLE;
		intel_de_write(dev_priv, DDI_BUF_CTL(port), tmp);

		if (wait_for_us(!(intel_de_read(dev_priv, DDI_BUF_CTL(port)) &
				  DDI_BUF_IS_IDLE),
				  500))
			drm_err(&dev_priv->drm, "DDI port:%c buffer idle\n",
				port_name(port));
	}
}

static void
gen11_dsi_setup_dphy_timings(struct intel_encoder *encoder,
			     const struct intel_crtc_state *crtc_state)
{
	struct drm_i915_private *dev_priv = to_i915(encoder->base.dev);
	struct intel_dsi *intel_dsi = enc_to_intel_dsi(encoder);
	u32 tmp;
	enum port port;
	enum phy phy;

	/* Program T-INIT master registers */
	for_each_dsi_port(port, intel_dsi->ports) {
		tmp = intel_de_read(dev_priv, ICL_DSI_T_INIT_MASTER(port));
		tmp &= ~MASTER_INIT_TIMER_MASK;
		tmp |= intel_dsi->init_count;
		intel_de_write(dev_priv, ICL_DSI_T_INIT_MASTER(port), tmp);
	}

	/* Program DPHY clock lanes timings */
	for_each_dsi_port(port, intel_dsi->ports) {
		intel_de_write(dev_priv, DPHY_CLK_TIMING_PARAM(port),
			       intel_dsi->dphy_reg);

		/* shadow register inside display core */
		intel_de_write(dev_priv, DSI_CLK_TIMING_PARAM(port),
			       intel_dsi->dphy_reg);
	}

	/* Program DPHY data lanes timings */
	for_each_dsi_port(port, intel_dsi->ports) {
		intel_de_write(dev_priv, DPHY_DATA_TIMING_PARAM(port),
			       intel_dsi->dphy_data_lane_reg);

		/* shadow register inside display core */
		intel_de_write(dev_priv, DSI_DATA_TIMING_PARAM(port),
			       intel_dsi->dphy_data_lane_reg);
	}

	/*
	 * If DSI link operating at or below an 800 MHz,
	 * TA_SURE should be override and programmed to
	 * a value '0' inside TA_PARAM_REGISTERS otherwise
	 * leave all fields at HW default values.
	 */
	if (IS_GEN(dev_priv, 11)) {
		if (afe_clk(encoder, crtc_state) <= 800000) {
			for_each_dsi_port(port, intel_dsi->ports) {
				tmp = intel_de_read(dev_priv,
						    DPHY_TA_TIMING_PARAM(port));
				tmp &= ~TA_SURE_MASK;
				tmp |= TA_SURE_OVERRIDE | TA_SURE(0);
				intel_de_write(dev_priv,
					       DPHY_TA_TIMING_PARAM(port),
					       tmp);

				/* shadow register inside display core */
				tmp = intel_de_read(dev_priv,
						    DSI_TA_TIMING_PARAM(port));
				tmp &= ~TA_SURE_MASK;
				tmp |= TA_SURE_OVERRIDE | TA_SURE(0);
				intel_de_write(dev_priv,
					       DSI_TA_TIMING_PARAM(port), tmp);
			}
		}
	}

	if (IS_ELKHARTLAKE(dev_priv)) {
		for_each_dsi_phy(phy, intel_dsi->phys) {
			tmp = intel_de_read(dev_priv, ICL_DPHY_CHKN(phy));
			tmp |= ICL_DPHY_CHKN_AFE_OVER_PPI_STRAP;
			intel_de_write(dev_priv, ICL_DPHY_CHKN(phy), tmp);
		}
	}
}

static void gen11_dsi_gate_clocks(struct intel_encoder *encoder)
{
	struct drm_i915_private *dev_priv = to_i915(encoder->base.dev);
	struct intel_dsi *intel_dsi = enc_to_intel_dsi(encoder);
	u32 tmp;
	enum phy phy;

	mutex_lock(&dev_priv->dpll.lock);
	tmp = intel_de_read(dev_priv, ICL_DPCLKA_CFGCR0);
	for_each_dsi_phy(phy, intel_dsi->phys)
		tmp |= ICL_DPCLKA_CFGCR0_DDI_CLK_OFF(phy);

	intel_de_write(dev_priv, ICL_DPCLKA_CFGCR0, tmp);
	mutex_unlock(&dev_priv->dpll.lock);
}

static void gen11_dsi_ungate_clocks(struct intel_encoder *encoder)
{
	struct drm_i915_private *dev_priv = to_i915(encoder->base.dev);
	struct intel_dsi *intel_dsi = enc_to_intel_dsi(encoder);
	u32 tmp;
	enum phy phy;

	mutex_lock(&dev_priv->dpll.lock);
	tmp = intel_de_read(dev_priv, ICL_DPCLKA_CFGCR0);
	for_each_dsi_phy(phy, intel_dsi->phys)
		tmp &= ~ICL_DPCLKA_CFGCR0_DDI_CLK_OFF(phy);

	intel_de_write(dev_priv, ICL_DPCLKA_CFGCR0, tmp);
	mutex_unlock(&dev_priv->dpll.lock);
}

static void gen11_dsi_map_pll(struct intel_encoder *encoder,
			      const struct intel_crtc_state *crtc_state)
{
	struct drm_i915_private *dev_priv = to_i915(encoder->base.dev);
	struct intel_dsi *intel_dsi = enc_to_intel_dsi(encoder);
	struct intel_shared_dpll *pll = crtc_state->shared_dpll;
	enum phy phy;
	u32 val;

	mutex_lock(&dev_priv->dpll.lock);

	val = intel_de_read(dev_priv, ICL_DPCLKA_CFGCR0);
	for_each_dsi_phy(phy, intel_dsi->phys) {
		val &= ~ICL_DPCLKA_CFGCR0_DDI_CLK_SEL_MASK(phy);
		val |= ICL_DPCLKA_CFGCR0_DDI_CLK_SEL(pll->info->id, phy);
	}
	intel_de_write(dev_priv, ICL_DPCLKA_CFGCR0, val);

	for_each_dsi_phy(phy, intel_dsi->phys) {
		if (INTEL_GEN(dev_priv) >= 12)
			val |= ICL_DPCLKA_CFGCR0_DDI_CLK_OFF(phy);
		else
			val &= ~ICL_DPCLKA_CFGCR0_DDI_CLK_OFF(phy);
	}
	intel_de_write(dev_priv, ICL_DPCLKA_CFGCR0, val);

	intel_de_posting_read(dev_priv, ICL_DPCLKA_CFGCR0);

	mutex_unlock(&dev_priv->dpll.lock);
}

static void
gen11_dsi_configure_transcoder(struct intel_encoder *encoder,
			       const struct intel_crtc_state *pipe_config)
{
	struct drm_i915_private *dev_priv = to_i915(encoder->base.dev);
	struct intel_dsi *intel_dsi = enc_to_intel_dsi(encoder);
	struct intel_crtc *intel_crtc = to_intel_crtc(pipe_config->uapi.crtc);
	enum pipe pipe = intel_crtc->pipe;
	u32 tmp;
	enum port port;
	enum transcoder dsi_trans;

	for_each_dsi_port(port, intel_dsi->ports) {
		dsi_trans = dsi_port_to_transcoder(port);
		tmp = intel_de_read(dev_priv, DSI_TRANS_FUNC_CONF(dsi_trans));

		if (intel_dsi->eotp_pkt)
			tmp &= ~EOTP_DISABLED;
		else
			tmp |= EOTP_DISABLED;

		/* enable link calibration if freq > 1.5Gbps */
		if (afe_clk(encoder, pipe_config) >= 1500 * 1000) {
			tmp &= ~LINK_CALIBRATION_MASK;
			tmp |= CALIBRATION_ENABLED_INITIAL_ONLY;
		}

		/* configure continuous clock */
		tmp &= ~CONTINUOUS_CLK_MASK;
		if (intel_dsi->clock_stop)
			tmp |= CLK_ENTER_LP_AFTER_DATA;
		else
			tmp |= CLK_HS_CONTINUOUS;

		/* configure buffer threshold limit to minimum */
		tmp &= ~PIX_BUF_THRESHOLD_MASK;
		tmp |= PIX_BUF_THRESHOLD_1_4;

		/* set virtual channel to '0' */
		tmp &= ~PIX_VIRT_CHAN_MASK;
		tmp |= PIX_VIRT_CHAN(0);

		/* program BGR transmission */
		if (intel_dsi->bgr_enabled)
			tmp |= BGR_TRANSMISSION;

		/* select pixel format */
		tmp &= ~PIX_FMT_MASK;
		if (pipe_config->dsc.compression_enable) {
			tmp |= PIX_FMT_COMPRESSED;
		} else {
			switch (intel_dsi->pixel_format) {
			default:
				MISSING_CASE(intel_dsi->pixel_format);
				/* fallthrough */
			case MIPI_DSI_FMT_RGB565:
				tmp |= PIX_FMT_RGB565;
				break;
			case MIPI_DSI_FMT_RGB666_PACKED:
				tmp |= PIX_FMT_RGB666_PACKED;
				break;
			case MIPI_DSI_FMT_RGB666:
				tmp |= PIX_FMT_RGB666_LOOSE;
				break;
			case MIPI_DSI_FMT_RGB888:
				tmp |= PIX_FMT_RGB888;
				break;
			}
		}

		if (INTEL_GEN(dev_priv) >= 12) {
			if (is_vid_mode(intel_dsi))
				tmp |= BLANKING_PACKET_ENABLE;
		}

		/* program DSI operation mode */
		if (is_vid_mode(intel_dsi)) {
			tmp &= ~OP_MODE_MASK;
			switch (intel_dsi->video_mode_format) {
			default:
				MISSING_CASE(intel_dsi->video_mode_format);
				/* fallthrough */
			case VIDEO_MODE_NON_BURST_WITH_SYNC_EVENTS:
				tmp |= VIDEO_MODE_SYNC_EVENT;
				break;
			case VIDEO_MODE_NON_BURST_WITH_SYNC_PULSE:
				tmp |= VIDEO_MODE_SYNC_PULSE;
				break;
			}
		}

		intel_de_write(dev_priv, DSI_TRANS_FUNC_CONF(dsi_trans), tmp);
	}

	/* enable port sync mode if dual link */
	if (intel_dsi->dual_link) {
		for_each_dsi_port(port, intel_dsi->ports) {
			dsi_trans = dsi_port_to_transcoder(port);
			tmp = intel_de_read(dev_priv,
					    TRANS_DDI_FUNC_CTL2(dsi_trans));
			tmp |= PORT_SYNC_MODE_ENABLE;
			intel_de_write(dev_priv,
				       TRANS_DDI_FUNC_CTL2(dsi_trans), tmp);
		}

		/* configure stream splitting */
		configure_dual_link_mode(encoder, pipe_config);
	}

	for_each_dsi_port(port, intel_dsi->ports) {
		dsi_trans = dsi_port_to_transcoder(port);

		/* select data lane width */
		tmp = intel_de_read(dev_priv, TRANS_DDI_FUNC_CTL(dsi_trans));
		tmp &= ~DDI_PORT_WIDTH_MASK;
		tmp |= DDI_PORT_WIDTH(intel_dsi->lane_count);

		/* select input pipe */
		tmp &= ~TRANS_DDI_EDP_INPUT_MASK;
		switch (pipe) {
		default:
			MISSING_CASE(pipe);
			/* fallthrough */
		case PIPE_A:
			tmp |= TRANS_DDI_EDP_INPUT_A_ON;
			break;
		case PIPE_B:
			tmp |= TRANS_DDI_EDP_INPUT_B_ONOFF;
			break;
		case PIPE_C:
			tmp |= TRANS_DDI_EDP_INPUT_C_ONOFF;
			break;
		case PIPE_D:
			tmp |= TRANS_DDI_EDP_INPUT_D_ONOFF;
			break;
		}

		/* enable DDI buffer */
		tmp |= TRANS_DDI_FUNC_ENABLE;
		intel_de_write(dev_priv, TRANS_DDI_FUNC_CTL(dsi_trans), tmp);
	}

	/* wait for link ready */
	for_each_dsi_port(port, intel_dsi->ports) {
		dsi_trans = dsi_port_to_transcoder(port);
		if (wait_for_us((intel_de_read(dev_priv, DSI_TRANS_FUNC_CONF(dsi_trans)) &
				 LINK_READY), 2500))
			drm_err(&dev_priv->drm, "DSI link not ready\n");
	}
}

static void
gen11_dsi_set_transcoder_timings(struct intel_encoder *encoder,
				 const struct intel_crtc_state *crtc_state)
{
	struct drm_i915_private *dev_priv = to_i915(encoder->base.dev);
	struct intel_dsi *intel_dsi = enc_to_intel_dsi(encoder);
	const struct drm_display_mode *adjusted_mode =
		&crtc_state->hw.adjusted_mode;
	enum port port;
	enum transcoder dsi_trans;
	/* horizontal timings */
	u16 htotal, hactive, hsync_start, hsync_end, hsync_size;
	u16 hback_porch;
	/* vertical timings */
	u16 vtotal, vactive, vsync_start, vsync_end, vsync_shift;
	int mul = 1, div = 1;

	/*
	 * Adjust horizontal timings (htotal, hsync_start, hsync_end) to account
	 * for slower link speed if DSC is enabled.
	 *
	 * The compression frequency ratio is the ratio between compressed and
	 * non-compressed link speeds, and simplifies down to the ratio between
	 * compressed and non-compressed bpp.
	 */
	if (crtc_state->dsc.compression_enable) {
		mul = crtc_state->dsc.compressed_bpp;
		div = mipi_dsi_pixel_format_to_bpp(intel_dsi->pixel_format);
	}

	hactive = adjusted_mode->crtc_hdisplay;
	htotal = DIV_ROUND_UP(adjusted_mode->crtc_htotal * mul, div);
	hsync_start = DIV_ROUND_UP(adjusted_mode->crtc_hsync_start * mul, div);
	hsync_end = DIV_ROUND_UP(adjusted_mode->crtc_hsync_end * mul, div);
	hsync_size  = hsync_end - hsync_start;
	hback_porch = (adjusted_mode->crtc_htotal -
		       adjusted_mode->crtc_hsync_end);
	vactive = adjusted_mode->crtc_vdisplay;
	vtotal = adjusted_mode->crtc_vtotal;
	vsync_start = adjusted_mode->crtc_vsync_start;
	vsync_end = adjusted_mode->crtc_vsync_end;
	vsync_shift = hsync_start - htotal / 2;

	if (intel_dsi->dual_link) {
		hactive /= 2;
		if (intel_dsi->dual_link == DSI_DUAL_LINK_FRONT_BACK)
			hactive += intel_dsi->pixel_overlap;
		htotal /= 2;
	}

	/* minimum hactive as per bspec: 256 pixels */
	if (adjusted_mode->crtc_hdisplay < 256)
		drm_err(&dev_priv->drm, "hactive is less then 256 pixels\n");

	/* if RGB666 format, then hactive must be multiple of 4 pixels */
	if (intel_dsi->pixel_format == MIPI_DSI_FMT_RGB666 && hactive % 4 != 0)
		drm_err(&dev_priv->drm,
			"hactive pixels are not multiple of 4\n");

	/* program TRANS_HTOTAL register */
	for_each_dsi_port(port, intel_dsi->ports) {
		dsi_trans = dsi_port_to_transcoder(port);
		intel_de_write(dev_priv, HTOTAL(dsi_trans),
			       (hactive - 1) | ((htotal - 1) << 16));
	}

	/* TRANS_HSYNC register to be programmed only for video mode */
	if (intel_dsi->operation_mode == INTEL_DSI_VIDEO_MODE) {
		if (intel_dsi->video_mode_format ==
		    VIDEO_MODE_NON_BURST_WITH_SYNC_PULSE) {
			/* BSPEC: hsync size should be atleast 16 pixels */
			if (hsync_size < 16)
				drm_err(&dev_priv->drm,
					"hsync size < 16 pixels\n");
		}

		if (hback_porch < 16)
			drm_err(&dev_priv->drm, "hback porch < 16 pixels\n");

		if (intel_dsi->dual_link) {
			hsync_start /= 2;
			hsync_end /= 2;
		}

		for_each_dsi_port(port, intel_dsi->ports) {
			dsi_trans = dsi_port_to_transcoder(port);
			intel_de_write(dev_priv, HSYNC(dsi_trans),
				       (hsync_start - 1) | ((hsync_end - 1) << 16));
		}
	}

	/* program TRANS_VTOTAL register */
	for_each_dsi_port(port, intel_dsi->ports) {
		dsi_trans = dsi_port_to_transcoder(port);
		/*
		 * FIXME: Programing this by assuming progressive mode, since
		 * non-interlaced info from VBT is not saved inside
		 * struct drm_display_mode.
		 * For interlace mode: program required pixel minus 2
		 */
		intel_de_write(dev_priv, VTOTAL(dsi_trans),
			       (vactive - 1) | ((vtotal - 1) << 16));
	}

	if (vsync_end < vsync_start || vsync_end > vtotal)
		drm_err(&dev_priv->drm, "Invalid vsync_end value\n");

	if (vsync_start < vactive)
		drm_err(&dev_priv->drm, "vsync_start less than vactive\n");

	/* program TRANS_VSYNC register */
	for_each_dsi_port(port, intel_dsi->ports) {
		dsi_trans = dsi_port_to_transcoder(port);
		intel_de_write(dev_priv, VSYNC(dsi_trans),
			       (vsync_start - 1) | ((vsync_end - 1) << 16));
	}

	/*
	 * FIXME: It has to be programmed only for interlaced
	 * modes. Put the check condition here once interlaced
	 * info available as described above.
	 * program TRANS_VSYNCSHIFT register
	 */
	for_each_dsi_port(port, intel_dsi->ports) {
		dsi_trans = dsi_port_to_transcoder(port);
		intel_de_write(dev_priv, VSYNCSHIFT(dsi_trans), vsync_shift);
	}

	/* program TRANS_VBLANK register, should be same as vtotal programmed */
	if (INTEL_GEN(dev_priv) >= 12) {
		for_each_dsi_port(port, intel_dsi->ports) {
			dsi_trans = dsi_port_to_transcoder(port);
			intel_de_write(dev_priv, VBLANK(dsi_trans),
				       (vactive - 1) | ((vtotal - 1) << 16));
		}
	}
}

static void gen11_dsi_enable_transcoder(struct intel_encoder *encoder)
{
	struct drm_i915_private *dev_priv = to_i915(encoder->base.dev);
	struct intel_dsi *intel_dsi = enc_to_intel_dsi(encoder);
	enum port port;
	enum transcoder dsi_trans;
	u32 tmp;

	for_each_dsi_port(port, intel_dsi->ports) {
		dsi_trans = dsi_port_to_transcoder(port);
		tmp = intel_de_read(dev_priv, PIPECONF(dsi_trans));
		tmp |= PIPECONF_ENABLE;
		intel_de_write(dev_priv, PIPECONF(dsi_trans), tmp);

		/* wait for transcoder to be enabled */
		if (intel_de_wait_for_set(dev_priv, PIPECONF(dsi_trans),
					  I965_PIPECONF_ACTIVE, 10))
			drm_err(&dev_priv->drm,
				"DSI transcoder not enabled\n");
	}
}

static void gen11_dsi_setup_timeouts(struct intel_encoder *encoder,
				     const struct intel_crtc_state *crtc_state)
{
	struct drm_i915_private *dev_priv = to_i915(encoder->base.dev);
	struct intel_dsi *intel_dsi = enc_to_intel_dsi(encoder);
	enum port port;
	enum transcoder dsi_trans;
	u32 tmp, hs_tx_timeout, lp_rx_timeout, ta_timeout, divisor, mul;

	/*
	 * escape clock count calculation:
	 * BYTE_CLK_COUNT = TIME_NS/(8 * UI)
	 * UI (nsec) = (10^6)/Bitrate
	 * TIME_NS = (BYTE_CLK_COUNT * 8 * 10^6)/ Bitrate
	 * ESCAPE_CLK_COUNT  = TIME_NS/ESC_CLK_NS
	 */
	divisor = intel_dsi_tlpx_ns(intel_dsi) * afe_clk(encoder, crtc_state) * 1000;
	mul = 8 * 1000000;
	hs_tx_timeout = DIV_ROUND_UP(intel_dsi->hs_tx_timeout * mul,
				     divisor);
	lp_rx_timeout = DIV_ROUND_UP(intel_dsi->lp_rx_timeout * mul, divisor);
	ta_timeout = DIV_ROUND_UP(intel_dsi->turn_arnd_val * mul, divisor);

	for_each_dsi_port(port, intel_dsi->ports) {
		dsi_trans = dsi_port_to_transcoder(port);

		/* program hst_tx_timeout */
		tmp = intel_de_read(dev_priv, DSI_HSTX_TO(dsi_trans));
		tmp &= ~HSTX_TIMEOUT_VALUE_MASK;
		tmp |= HSTX_TIMEOUT_VALUE(hs_tx_timeout);
		intel_de_write(dev_priv, DSI_HSTX_TO(dsi_trans), tmp);

		/* FIXME: DSI_CALIB_TO */

		/* program lp_rx_host timeout */
		tmp = intel_de_read(dev_priv, DSI_LPRX_HOST_TO(dsi_trans));
		tmp &= ~LPRX_TIMEOUT_VALUE_MASK;
		tmp |= LPRX_TIMEOUT_VALUE(lp_rx_timeout);
		intel_de_write(dev_priv, DSI_LPRX_HOST_TO(dsi_trans), tmp);

		/* FIXME: DSI_PWAIT_TO */

		/* program turn around timeout */
		tmp = intel_de_read(dev_priv, DSI_TA_TO(dsi_trans));
		tmp &= ~TA_TIMEOUT_VALUE_MASK;
		tmp |= TA_TIMEOUT_VALUE(ta_timeout);
		intel_de_write(dev_priv, DSI_TA_TO(dsi_trans), tmp);
	}
}

static void
gen11_dsi_enable_port_and_phy(struct intel_encoder *encoder,
			      const struct intel_crtc_state *crtc_state)
{
	struct drm_i915_private *dev_priv = to_i915(encoder->base.dev);

	/* step 4a: power up all lanes of the DDI used by DSI */
	gen11_dsi_power_up_lanes(encoder);

	/* step 4b: configure lane sequencing of the Combo-PHY transmitters */
	gen11_dsi_config_phy_lanes_sequence(encoder);

	/* step 4c: configure voltage swing and skew */
	gen11_dsi_voltage_swing_program_seq(encoder);

	/* enable DDI buffer */
	gen11_dsi_enable_ddi_buffer(encoder);

	/* setup D-PHY timings */
	gen11_dsi_setup_dphy_timings(encoder, crtc_state);

	/* step 4h: setup DSI protocol timeouts */
	gen11_dsi_setup_timeouts(encoder, crtc_state);

	/* Step (4h, 4i, 4j, 4k): Configure transcoder */
	gen11_dsi_configure_transcoder(encoder, crtc_state);

	/* Step 4l: Gate DDI clocks */
	if (IS_GEN(dev_priv, 11))
		gen11_dsi_gate_clocks(encoder);
}

static void gen11_dsi_powerup_panel(struct intel_encoder *encoder)
{
	struct drm_i915_private *dev_priv = to_i915(encoder->base.dev);
	struct intel_dsi *intel_dsi = enc_to_intel_dsi(encoder);
	struct mipi_dsi_device *dsi;
	enum port port;
	enum transcoder dsi_trans;
	u32 tmp;
	int ret;

	/* set maximum return packet size */
	for_each_dsi_port(port, intel_dsi->ports) {
		dsi_trans = dsi_port_to_transcoder(port);

		/*
		 * FIXME: This uses the number of DW's currently in the payload
		 * receive queue. This is probably not what we want here.
		 */
		tmp = intel_de_read(dev_priv, DSI_CMD_RXCTL(dsi_trans));
		tmp &= NUMBER_RX_PLOAD_DW_MASK;
		/* multiply "Number Rx Payload DW" by 4 to get max value */
		tmp = tmp * 4;
		dsi = intel_dsi->dsi_hosts[port]->device;
		ret = mipi_dsi_set_maximum_return_packet_size(dsi, tmp);
		if (ret < 0)
			drm_err(&dev_priv->drm,
				"error setting max return pkt size%d\n", tmp);
	}

	/* panel power on related mipi dsi vbt sequences */
	intel_dsi_vbt_exec_sequence(intel_dsi, MIPI_SEQ_POWER_ON);
	intel_dsi_msleep(intel_dsi, intel_dsi->panel_on_delay);
	intel_dsi_vbt_exec_sequence(intel_dsi, MIPI_SEQ_DEASSERT_RESET);
	intel_dsi_vbt_exec_sequence(intel_dsi, MIPI_SEQ_INIT_OTP);
	intel_dsi_vbt_exec_sequence(intel_dsi, MIPI_SEQ_DISPLAY_ON);

	/* ensure all panel commands dispatched before enabling transcoder */
	wait_for_cmds_dispatched_to_panel(encoder);
}

static void gen11_dsi_pre_pll_enable(struct intel_encoder *encoder,
				     const struct intel_crtc_state *crtc_state,
				     const struct drm_connector_state *conn_state)
{
	/* step2: enable IO power */
	gen11_dsi_enable_io_power(encoder);

	/* step3: enable DSI PLL */
	gen11_dsi_program_esc_clk_div(encoder, crtc_state);
}

static void gen11_dsi_pre_enable(struct intel_encoder *encoder,
				 const struct intel_crtc_state *pipe_config,
				 const struct drm_connector_state *conn_state)
{
<<<<<<< HEAD
	struct intel_dsi *intel_dsi = enc_to_intel_dsi(encoder);

=======
>>>>>>> 04d5ce62
	/* step3b */
	gen11_dsi_map_pll(encoder, pipe_config);

	/* step4: enable DSI port and DPHY */
	gen11_dsi_enable_port_and_phy(encoder, pipe_config);

	/* step5: program and powerup panel */
	gen11_dsi_powerup_panel(encoder);

	intel_dsc_enable(encoder, pipe_config);

	/* step6c: configure transcoder timings */
	gen11_dsi_set_transcoder_timings(encoder, pipe_config);
}

static void gen11_dsi_enable(struct intel_encoder *encoder,
			     const struct intel_crtc_state *crtc_state,
			     const struct drm_connector_state *conn_state)
{
	struct intel_dsi *intel_dsi = enc_to_intel_dsi(encoder);

	WARN_ON(crtc_state->has_pch_encoder);

	/* step6d: enable dsi transcoder */
	gen11_dsi_enable_transcoder(encoder);

	/* step7: enable backlight */
	intel_panel_enable_backlight(crtc_state, conn_state);
	intel_dsi_vbt_exec_sequence(intel_dsi, MIPI_SEQ_BACKLIGHT_ON);

	intel_crtc_vblank_on(crtc_state);
}

static void gen11_dsi_disable_transcoder(struct intel_encoder *encoder)
{
	struct drm_i915_private *dev_priv = to_i915(encoder->base.dev);
	struct intel_dsi *intel_dsi = enc_to_intel_dsi(encoder);
	enum port port;
	enum transcoder dsi_trans;
	u32 tmp;

	for_each_dsi_port(port, intel_dsi->ports) {
		dsi_trans = dsi_port_to_transcoder(port);

		/* disable transcoder */
		tmp = intel_de_read(dev_priv, PIPECONF(dsi_trans));
		tmp &= ~PIPECONF_ENABLE;
		intel_de_write(dev_priv, PIPECONF(dsi_trans), tmp);

		/* wait for transcoder to be disabled */
		if (intel_de_wait_for_clear(dev_priv, PIPECONF(dsi_trans),
					    I965_PIPECONF_ACTIVE, 50))
			drm_err(&dev_priv->drm,
				"DSI trancoder not disabled\n");
	}
}

static void gen11_dsi_powerdown_panel(struct intel_encoder *encoder)
{
	struct intel_dsi *intel_dsi = enc_to_intel_dsi(encoder);

	intel_dsi_vbt_exec_sequence(intel_dsi, MIPI_SEQ_DISPLAY_OFF);
	intel_dsi_vbt_exec_sequence(intel_dsi, MIPI_SEQ_ASSERT_RESET);
	intel_dsi_vbt_exec_sequence(intel_dsi, MIPI_SEQ_POWER_OFF);

	/* ensure cmds dispatched to panel */
	wait_for_cmds_dispatched_to_panel(encoder);
}

static void gen11_dsi_deconfigure_trancoder(struct intel_encoder *encoder)
{
	struct drm_i915_private *dev_priv = to_i915(encoder->base.dev);
	struct intel_dsi *intel_dsi = enc_to_intel_dsi(encoder);
	enum port port;
	enum transcoder dsi_trans;
	u32 tmp;

	/* put dsi link in ULPS */
	for_each_dsi_port(port, intel_dsi->ports) {
		dsi_trans = dsi_port_to_transcoder(port);
		tmp = intel_de_read(dev_priv, DSI_LP_MSG(dsi_trans));
		tmp |= LINK_ENTER_ULPS;
		tmp &= ~LINK_ULPS_TYPE_LP11;
		intel_de_write(dev_priv, DSI_LP_MSG(dsi_trans), tmp);

		if (wait_for_us((intel_de_read(dev_priv, DSI_LP_MSG(dsi_trans)) &
				 LINK_IN_ULPS),
				10))
			drm_err(&dev_priv->drm, "DSI link not in ULPS\n");
	}

	/* disable ddi function */
	for_each_dsi_port(port, intel_dsi->ports) {
		dsi_trans = dsi_port_to_transcoder(port);
		tmp = intel_de_read(dev_priv, TRANS_DDI_FUNC_CTL(dsi_trans));
		tmp &= ~TRANS_DDI_FUNC_ENABLE;
		intel_de_write(dev_priv, TRANS_DDI_FUNC_CTL(dsi_trans), tmp);
	}

	/* disable port sync mode if dual link */
	if (intel_dsi->dual_link) {
		for_each_dsi_port(port, intel_dsi->ports) {
			dsi_trans = dsi_port_to_transcoder(port);
			tmp = intel_de_read(dev_priv,
					    TRANS_DDI_FUNC_CTL2(dsi_trans));
			tmp &= ~PORT_SYNC_MODE_ENABLE;
			intel_de_write(dev_priv,
				       TRANS_DDI_FUNC_CTL2(dsi_trans), tmp);
		}
	}
}

static void gen11_dsi_disable_port(struct intel_encoder *encoder)
{
	struct drm_i915_private *dev_priv = to_i915(encoder->base.dev);
	struct intel_dsi *intel_dsi = enc_to_intel_dsi(encoder);
	u32 tmp;
	enum port port;

	gen11_dsi_ungate_clocks(encoder);
	for_each_dsi_port(port, intel_dsi->ports) {
		tmp = intel_de_read(dev_priv, DDI_BUF_CTL(port));
		tmp &= ~DDI_BUF_CTL_ENABLE;
		intel_de_write(dev_priv, DDI_BUF_CTL(port), tmp);

		if (wait_for_us((intel_de_read(dev_priv, DDI_BUF_CTL(port)) &
				 DDI_BUF_IS_IDLE),
				 8))
			drm_err(&dev_priv->drm,
				"DDI port:%c buffer not idle\n",
				port_name(port));
	}
	gen11_dsi_gate_clocks(encoder);
}

static void gen11_dsi_disable_io_power(struct intel_encoder *encoder)
{
	struct drm_i915_private *dev_priv = to_i915(encoder->base.dev);
	struct intel_dsi *intel_dsi = enc_to_intel_dsi(encoder);
	enum port port;
	u32 tmp;

	for_each_dsi_port(port, intel_dsi->ports) {
		intel_wakeref_t wakeref;

		wakeref = fetch_and_zero(&intel_dsi->io_wakeref[port]);
		intel_display_power_put(dev_priv,
					port == PORT_A ?
					POWER_DOMAIN_PORT_DDI_A_IO :
					POWER_DOMAIN_PORT_DDI_B_IO,
					wakeref);
	}

	/* set mode to DDI */
	for_each_dsi_port(port, intel_dsi->ports) {
		tmp = intel_de_read(dev_priv, ICL_DSI_IO_MODECTL(port));
		tmp &= ~COMBO_PHY_MODE_DSI;
		intel_de_write(dev_priv, ICL_DSI_IO_MODECTL(port), tmp);
	}
}

static void gen11_dsi_disable(struct intel_encoder *encoder,
			      const struct intel_crtc_state *old_crtc_state,
			      const struct drm_connector_state *old_conn_state)
{
	struct intel_dsi *intel_dsi = enc_to_intel_dsi(encoder);

	/* step1: turn off backlight */
	intel_dsi_vbt_exec_sequence(intel_dsi, MIPI_SEQ_BACKLIGHT_OFF);
	intel_panel_disable_backlight(old_conn_state);

	/* step2d,e: disable transcoder and wait */
	gen11_dsi_disable_transcoder(encoder);

	/* step2f,g: powerdown panel */
	gen11_dsi_powerdown_panel(encoder);

	/* step2h,i,j: deconfig trancoder */
	gen11_dsi_deconfigure_trancoder(encoder);

	/* step3: disable port */
	gen11_dsi_disable_port(encoder);

	/* step4: disable IO power */
	gen11_dsi_disable_io_power(encoder);
}

static void gen11_dsi_post_disable(struct intel_encoder *encoder,
				   const struct intel_crtc_state *old_crtc_state,
				   const struct drm_connector_state *old_conn_state)
{
	intel_crtc_vblank_off(old_crtc_state);

	intel_dsc_disable(old_crtc_state);

	skl_scaler_disable(old_crtc_state);
}

static enum drm_mode_status gen11_dsi_mode_valid(struct drm_connector *connector,
						 struct drm_display_mode *mode)
{
	/* FIXME: DSC? */
	return intel_dsi_mode_valid(connector, mode);
}

static void gen11_dsi_get_timings(struct intel_encoder *encoder,
				  struct intel_crtc_state *pipe_config)
{
	struct intel_dsi *intel_dsi = enc_to_intel_dsi(encoder);
	struct drm_display_mode *adjusted_mode =
					&pipe_config->hw.adjusted_mode;

	if (pipe_config->dsc.compressed_bpp) {
		int div = pipe_config->dsc.compressed_bpp;
		int mul = mipi_dsi_pixel_format_to_bpp(intel_dsi->pixel_format);

		adjusted_mode->crtc_htotal =
			DIV_ROUND_UP(adjusted_mode->crtc_htotal * mul, div);
		adjusted_mode->crtc_hsync_start =
			DIV_ROUND_UP(adjusted_mode->crtc_hsync_start * mul, div);
		adjusted_mode->crtc_hsync_end =
			DIV_ROUND_UP(adjusted_mode->crtc_hsync_end * mul, div);
	}

	if (intel_dsi->dual_link) {
		adjusted_mode->crtc_hdisplay *= 2;
		if (intel_dsi->dual_link == DSI_DUAL_LINK_FRONT_BACK)
			adjusted_mode->crtc_hdisplay -=
						intel_dsi->pixel_overlap;
		adjusted_mode->crtc_htotal *= 2;
	}
	adjusted_mode->crtc_hblank_start = adjusted_mode->crtc_hdisplay;
	adjusted_mode->crtc_hblank_end = adjusted_mode->crtc_htotal;

	if (intel_dsi->operation_mode == INTEL_DSI_VIDEO_MODE) {
		if (intel_dsi->dual_link) {
			adjusted_mode->crtc_hsync_start *= 2;
			adjusted_mode->crtc_hsync_end *= 2;
		}
	}
	adjusted_mode->crtc_vblank_start = adjusted_mode->crtc_vdisplay;
	adjusted_mode->crtc_vblank_end = adjusted_mode->crtc_vtotal;
}

static void gen11_dsi_get_config(struct intel_encoder *encoder,
				 struct intel_crtc_state *pipe_config)
{
<<<<<<< HEAD
	struct drm_i915_private *dev_priv = to_i915(encoder->base.dev);
=======
	struct drm_i915_private *i915 = to_i915(encoder->base.dev);
>>>>>>> 04d5ce62
	struct intel_crtc *crtc = to_intel_crtc(pipe_config->uapi.crtc);
	struct intel_dsi *intel_dsi = enc_to_intel_dsi(encoder);

	intel_dsc_get_config(encoder, pipe_config);

	/* FIXME: adapt icl_ddi_clock_get() for DSI and use that? */
	pipe_config->port_clock = intel_dpll_get_freq(i915,
						      pipe_config->shared_dpll);

	pipe_config->hw.adjusted_mode.crtc_clock = intel_dsi->pclk;
	if (intel_dsi->dual_link)
		pipe_config->hw.adjusted_mode.crtc_clock *= 2;

	gen11_dsi_get_timings(encoder, pipe_config);
	pipe_config->output_types |= BIT(INTEL_OUTPUT_DSI);
	pipe_config->pipe_bpp = bdw_get_pipemisc_bpp(crtc);
}

static int gen11_dsi_dsc_compute_config(struct intel_encoder *encoder,
					struct intel_crtc_state *crtc_state)
{
	struct drm_i915_private *dev_priv = to_i915(encoder->base.dev);
	struct drm_dsc_config *vdsc_cfg = &crtc_state->dsc.config;
	int dsc_max_bpc = INTEL_GEN(dev_priv) >= 12 ? 12 : 10;
	bool use_dsc;
	int ret;

	use_dsc = intel_bios_get_dsc_params(encoder, crtc_state, dsc_max_bpc);
	if (!use_dsc)
		return 0;

	if (crtc_state->pipe_bpp < 8 * 3)
		return -EINVAL;

	/* FIXME: split only when necessary */
	if (crtc_state->dsc.slice_count > 1)
		crtc_state->dsc.dsc_split = true;

	vdsc_cfg->convert_rgb = true;

	ret = intel_dsc_compute_params(encoder, crtc_state);
	if (ret)
		return ret;

	/* DSI specific sanity checks on the common code */
<<<<<<< HEAD
	WARN_ON(vdsc_cfg->vbr_enable);
	WARN_ON(vdsc_cfg->simple_422);
	WARN_ON(vdsc_cfg->pic_width % vdsc_cfg->slice_width);
	WARN_ON(vdsc_cfg->slice_height < 8);
	WARN_ON(vdsc_cfg->pic_height % vdsc_cfg->slice_height);
=======
	drm_WARN_ON(&dev_priv->drm, vdsc_cfg->vbr_enable);
	drm_WARN_ON(&dev_priv->drm, vdsc_cfg->simple_422);
	drm_WARN_ON(&dev_priv->drm,
		    vdsc_cfg->pic_width % vdsc_cfg->slice_width);
	drm_WARN_ON(&dev_priv->drm, vdsc_cfg->slice_height < 8);
	drm_WARN_ON(&dev_priv->drm,
		    vdsc_cfg->pic_height % vdsc_cfg->slice_height);
>>>>>>> 04d5ce62

	ret = drm_dsc_compute_rc_parameters(vdsc_cfg);
	if (ret)
		return ret;

	crtc_state->dsc.compression_enable = true;

	return 0;
}

static int gen11_dsi_compute_config(struct intel_encoder *encoder,
				    struct intel_crtc_state *pipe_config,
				    struct drm_connector_state *conn_state)
{
	struct intel_dsi *intel_dsi = container_of(encoder, struct intel_dsi,
						   base);
	struct intel_connector *intel_connector = intel_dsi->attached_connector;
	struct intel_crtc *crtc = to_intel_crtc(pipe_config->uapi.crtc);
	const struct drm_display_mode *fixed_mode =
					intel_connector->panel.fixed_mode;
	struct drm_display_mode *adjusted_mode =
					&pipe_config->hw.adjusted_mode;

	pipe_config->output_format = INTEL_OUTPUT_FORMAT_RGB;
	intel_fixed_panel_mode(fixed_mode, adjusted_mode);
	intel_pch_panel_fitting(crtc, pipe_config, conn_state->scaling_mode);

	adjusted_mode->flags = 0;

	/* Dual link goes to trancoder DSI'0' */
	if (intel_dsi->ports == BIT(PORT_B))
		pipe_config->cpu_transcoder = TRANSCODER_DSI_1;
	else
		pipe_config->cpu_transcoder = TRANSCODER_DSI_0;

	if (intel_dsi->pixel_format == MIPI_DSI_FMT_RGB888)
		pipe_config->pipe_bpp = 24;
	else
		pipe_config->pipe_bpp = 18;

	pipe_config->clock_set = true;

	if (gen11_dsi_dsc_compute_config(encoder, pipe_config))
		DRM_DEBUG_KMS("Attempting to use DSC failed\n");

	pipe_config->port_clock = afe_clk(encoder, pipe_config) / 5;

	return 0;
}

static void gen11_dsi_get_power_domains(struct intel_encoder *encoder,
					struct intel_crtc_state *crtc_state)
{
	struct drm_i915_private *i915 = to_i915(encoder->base.dev);

	get_dsi_io_power_domains(i915,
				 enc_to_intel_dsi(encoder));

	if (crtc_state->dsc.compression_enable)
		intel_display_power_get(i915,
					intel_dsc_power_domain(crtc_state));
}

static bool gen11_dsi_get_hw_state(struct intel_encoder *encoder,
				   enum pipe *pipe)
{
	struct drm_i915_private *dev_priv = to_i915(encoder->base.dev);
	struct intel_dsi *intel_dsi = enc_to_intel_dsi(encoder);
	enum transcoder dsi_trans;
	intel_wakeref_t wakeref;
	enum port port;
	bool ret = false;
	u32 tmp;

	wakeref = intel_display_power_get_if_enabled(dev_priv,
						     encoder->power_domain);
	if (!wakeref)
		return false;

	for_each_dsi_port(port, intel_dsi->ports) {
		dsi_trans = dsi_port_to_transcoder(port);
		tmp = intel_de_read(dev_priv, TRANS_DDI_FUNC_CTL(dsi_trans));
		switch (tmp & TRANS_DDI_EDP_INPUT_MASK) {
		case TRANS_DDI_EDP_INPUT_A_ON:
			*pipe = PIPE_A;
			break;
		case TRANS_DDI_EDP_INPUT_B_ONOFF:
			*pipe = PIPE_B;
			break;
		case TRANS_DDI_EDP_INPUT_C_ONOFF:
			*pipe = PIPE_C;
			break;
		case TRANS_DDI_EDP_INPUT_D_ONOFF:
			*pipe = PIPE_D;
			break;
		default:
			drm_err(&dev_priv->drm, "Invalid PIPE input\n");
			goto out;
		}

		tmp = intel_de_read(dev_priv, PIPECONF(dsi_trans));
		ret = tmp & PIPECONF_ENABLE;
	}
out:
	intel_display_power_put(dev_priv, encoder->power_domain, wakeref);
	return ret;
}

static void gen11_dsi_encoder_destroy(struct drm_encoder *encoder)
{
	intel_encoder_destroy(encoder);
}

static const struct drm_encoder_funcs gen11_dsi_encoder_funcs = {
	.destroy = gen11_dsi_encoder_destroy,
};

static const struct drm_connector_funcs gen11_dsi_connector_funcs = {
	.late_register = intel_connector_register,
	.early_unregister = intel_connector_unregister,
	.destroy = intel_connector_destroy,
	.fill_modes = drm_helper_probe_single_connector_modes,
	.atomic_get_property = intel_digital_connector_atomic_get_property,
	.atomic_set_property = intel_digital_connector_atomic_set_property,
	.atomic_destroy_state = drm_atomic_helper_connector_destroy_state,
	.atomic_duplicate_state = intel_digital_connector_duplicate_state,
};

static const struct drm_connector_helper_funcs gen11_dsi_connector_helper_funcs = {
	.get_modes = intel_dsi_get_modes,
	.mode_valid = gen11_dsi_mode_valid,
	.atomic_check = intel_digital_connector_atomic_check,
};

static int gen11_dsi_host_attach(struct mipi_dsi_host *host,
				 struct mipi_dsi_device *dsi)
{
	return 0;
}

static int gen11_dsi_host_detach(struct mipi_dsi_host *host,
				 struct mipi_dsi_device *dsi)
{
	return 0;
}

static ssize_t gen11_dsi_host_transfer(struct mipi_dsi_host *host,
				       const struct mipi_dsi_msg *msg)
{
	struct intel_dsi_host *intel_dsi_host = to_intel_dsi_host(host);
	struct mipi_dsi_packet dsi_pkt;
	ssize_t ret;
	bool enable_lpdt = false;

	ret = mipi_dsi_create_packet(&dsi_pkt, msg);
	if (ret < 0)
		return ret;

	if (msg->flags & MIPI_DSI_MSG_USE_LPM)
		enable_lpdt = true;

	/* send packet header */
	ret  = dsi_send_pkt_hdr(intel_dsi_host, dsi_pkt, enable_lpdt);
	if (ret < 0)
		return ret;

	/* only long packet contains payload */
	if (mipi_dsi_packet_format_is_long(msg->type)) {
		ret = dsi_send_pkt_payld(intel_dsi_host, dsi_pkt);
		if (ret < 0)
			return ret;
	}

	//TODO: add payload receive code if needed

	ret = sizeof(dsi_pkt.header) + dsi_pkt.payload_length;

	return ret;
}

static const struct mipi_dsi_host_ops gen11_dsi_host_ops = {
	.attach = gen11_dsi_host_attach,
	.detach = gen11_dsi_host_detach,
	.transfer = gen11_dsi_host_transfer,
};

#define ICL_PREPARE_CNT_MAX	0x7
#define ICL_CLK_ZERO_CNT_MAX	0xf
#define ICL_TRAIL_CNT_MAX	0x7
#define ICL_TCLK_PRE_CNT_MAX	0x3
#define ICL_TCLK_POST_CNT_MAX	0x7
#define ICL_HS_ZERO_CNT_MAX	0xf
#define ICL_EXIT_ZERO_CNT_MAX	0x7

static void icl_dphy_param_init(struct intel_dsi *intel_dsi)
{
	struct drm_device *dev = intel_dsi->base.base.dev;
	struct drm_i915_private *dev_priv = to_i915(dev);
	struct mipi_config *mipi_config = dev_priv->vbt.dsi.config;
	u32 tlpx_ns;
	u32 prepare_cnt, exit_zero_cnt, clk_zero_cnt, trail_cnt;
	u32 ths_prepare_ns, tclk_trail_ns;
	u32 hs_zero_cnt;
	u32 tclk_pre_cnt, tclk_post_cnt;

	tlpx_ns = intel_dsi_tlpx_ns(intel_dsi);

	tclk_trail_ns = max(mipi_config->tclk_trail, mipi_config->ths_trail);
	ths_prepare_ns = max(mipi_config->ths_prepare,
			     mipi_config->tclk_prepare);

	/*
	 * prepare cnt in escape clocks
	 * this field represents a hexadecimal value with a precision
	 * of 1.2 – i.e. the most significant bit is the integer
	 * and the least significant 2 bits are fraction bits.
	 * so, the field can represent a range of 0.25 to 1.75
	 */
	prepare_cnt = DIV_ROUND_UP(ths_prepare_ns * 4, tlpx_ns);
	if (prepare_cnt > ICL_PREPARE_CNT_MAX) {
		drm_dbg_kms(&dev_priv->drm, "prepare_cnt out of range (%d)\n",
			    prepare_cnt);
		prepare_cnt = ICL_PREPARE_CNT_MAX;
	}

	/* clk zero count in escape clocks */
	clk_zero_cnt = DIV_ROUND_UP(mipi_config->tclk_prepare_clkzero -
				    ths_prepare_ns, tlpx_ns);
	if (clk_zero_cnt > ICL_CLK_ZERO_CNT_MAX) {
		drm_dbg_kms(&dev_priv->drm,
			    "clk_zero_cnt out of range (%d)\n", clk_zero_cnt);
		clk_zero_cnt = ICL_CLK_ZERO_CNT_MAX;
	}

	/* trail cnt in escape clocks*/
	trail_cnt = DIV_ROUND_UP(tclk_trail_ns, tlpx_ns);
	if (trail_cnt > ICL_TRAIL_CNT_MAX) {
		drm_dbg_kms(&dev_priv->drm, "trail_cnt out of range (%d)\n",
			    trail_cnt);
		trail_cnt = ICL_TRAIL_CNT_MAX;
	}

	/* tclk pre count in escape clocks */
	tclk_pre_cnt = DIV_ROUND_UP(mipi_config->tclk_pre, tlpx_ns);
	if (tclk_pre_cnt > ICL_TCLK_PRE_CNT_MAX) {
		drm_dbg_kms(&dev_priv->drm,
			    "tclk_pre_cnt out of range (%d)\n", tclk_pre_cnt);
		tclk_pre_cnt = ICL_TCLK_PRE_CNT_MAX;
	}

	/* tclk post count in escape clocks */
	tclk_post_cnt = DIV_ROUND_UP(mipi_config->tclk_post, tlpx_ns);
	if (tclk_post_cnt > ICL_TCLK_POST_CNT_MAX) {
		drm_dbg_kms(&dev_priv->drm,
			    "tclk_post_cnt out of range (%d)\n",
			    tclk_post_cnt);
		tclk_post_cnt = ICL_TCLK_POST_CNT_MAX;
	}

	/* hs zero cnt in escape clocks */
	hs_zero_cnt = DIV_ROUND_UP(mipi_config->ths_prepare_hszero -
				   ths_prepare_ns, tlpx_ns);
	if (hs_zero_cnt > ICL_HS_ZERO_CNT_MAX) {
		drm_dbg_kms(&dev_priv->drm, "hs_zero_cnt out of range (%d)\n",
			    hs_zero_cnt);
		hs_zero_cnt = ICL_HS_ZERO_CNT_MAX;
	}

	/* hs exit zero cnt in escape clocks */
	exit_zero_cnt = DIV_ROUND_UP(mipi_config->ths_exit, tlpx_ns);
	if (exit_zero_cnt > ICL_EXIT_ZERO_CNT_MAX) {
		drm_dbg_kms(&dev_priv->drm,
			    "exit_zero_cnt out of range (%d)\n",
			    exit_zero_cnt);
		exit_zero_cnt = ICL_EXIT_ZERO_CNT_MAX;
	}

	/* clock lane dphy timings */
	intel_dsi->dphy_reg = (CLK_PREPARE_OVERRIDE |
			       CLK_PREPARE(prepare_cnt) |
			       CLK_ZERO_OVERRIDE |
			       CLK_ZERO(clk_zero_cnt) |
			       CLK_PRE_OVERRIDE |
			       CLK_PRE(tclk_pre_cnt) |
			       CLK_POST_OVERRIDE |
			       CLK_POST(tclk_post_cnt) |
			       CLK_TRAIL_OVERRIDE |
			       CLK_TRAIL(trail_cnt));

	/* data lanes dphy timings */
	intel_dsi->dphy_data_lane_reg = (HS_PREPARE_OVERRIDE |
					 HS_PREPARE(prepare_cnt) |
					 HS_ZERO_OVERRIDE |
					 HS_ZERO(hs_zero_cnt) |
					 HS_TRAIL_OVERRIDE |
					 HS_TRAIL(trail_cnt) |
					 HS_EXIT_OVERRIDE |
					 HS_EXIT(exit_zero_cnt));

	intel_dsi_log_params(intel_dsi);
}

static void icl_dsi_add_properties(struct intel_connector *connector)
{
	u32 allowed_scalers;

	allowed_scalers = BIT(DRM_MODE_SCALE_ASPECT) |
			   BIT(DRM_MODE_SCALE_FULLSCREEN) |
			   BIT(DRM_MODE_SCALE_CENTER);

	drm_connector_attach_scaling_mode_property(&connector->base,
						   allowed_scalers);

	connector->base.state->scaling_mode = DRM_MODE_SCALE_ASPECT;

	drm_connector_set_panel_orientation_with_quirk(&connector->base,
				intel_dsi_get_panel_orientation(connector),
				connector->panel.fixed_mode->hdisplay,
				connector->panel.fixed_mode->vdisplay);
}

void icl_dsi_init(struct drm_i915_private *dev_priv)
{
	struct drm_device *dev = &dev_priv->drm;
	struct intel_dsi *intel_dsi;
	struct intel_encoder *encoder;
	struct intel_connector *intel_connector;
	struct drm_connector *connector;
	struct drm_display_mode *fixed_mode;
	enum port port;

	if (!intel_bios_is_dsi_present(dev_priv, &port))
		return;

	intel_dsi = kzalloc(sizeof(*intel_dsi), GFP_KERNEL);
	if (!intel_dsi)
		return;

	intel_connector = intel_connector_alloc();
	if (!intel_connector) {
		kfree(intel_dsi);
		return;
	}

	encoder = &intel_dsi->base;
	intel_dsi->attached_connector = intel_connector;
	connector = &intel_connector->base;

	/* register DSI encoder with DRM subsystem */
	drm_encoder_init(dev, &encoder->base, &gen11_dsi_encoder_funcs,
			 DRM_MODE_ENCODER_DSI, "DSI %c", port_name(port));

	encoder->pre_pll_enable = gen11_dsi_pre_pll_enable;
	encoder->pre_enable = gen11_dsi_pre_enable;
	encoder->enable = gen11_dsi_enable;
	encoder->disable = gen11_dsi_disable;
	encoder->post_disable = gen11_dsi_post_disable;
	encoder->port = port;
	encoder->get_config = gen11_dsi_get_config;
	encoder->update_pipe = intel_panel_update_backlight;
	encoder->compute_config = gen11_dsi_compute_config;
	encoder->get_hw_state = gen11_dsi_get_hw_state;
	encoder->type = INTEL_OUTPUT_DSI;
	encoder->cloneable = 0;
	encoder->pipe_mask = ~0;
	encoder->power_domain = POWER_DOMAIN_PORT_DSI;
	encoder->get_power_domains = gen11_dsi_get_power_domains;

	/* register DSI connector with DRM subsystem */
	drm_connector_init(dev, connector, &gen11_dsi_connector_funcs,
			   DRM_MODE_CONNECTOR_DSI);
	drm_connector_helper_add(connector, &gen11_dsi_connector_helper_funcs);
	connector->display_info.subpixel_order = SubPixelHorizontalRGB;
	connector->interlace_allowed = false;
	connector->doublescan_allowed = false;
	intel_connector->get_hw_state = intel_connector_get_hw_state;

	/* attach connector to encoder */
	intel_connector_attach_encoder(intel_connector, encoder);

	mutex_lock(&dev->mode_config.mutex);
	fixed_mode = intel_panel_vbt_fixed_mode(intel_connector);
	mutex_unlock(&dev->mode_config.mutex);

	if (!fixed_mode) {
		drm_err(&dev_priv->drm, "DSI fixed mode info missing\n");
		goto err;
	}

	intel_panel_init(&intel_connector->panel, fixed_mode, NULL);
	intel_panel_setup_backlight(connector, INVALID_PIPE);

	if (dev_priv->vbt.dsi.config->dual_link)
		intel_dsi->ports = BIT(PORT_A) | BIT(PORT_B);
	else
		intel_dsi->ports = BIT(port);

	intel_dsi->dcs_backlight_ports = dev_priv->vbt.dsi.bl_ports;
	intel_dsi->dcs_cabc_ports = dev_priv->vbt.dsi.cabc_ports;

	for_each_dsi_port(port, intel_dsi->ports) {
		struct intel_dsi_host *host;

		host = intel_dsi_host_init(intel_dsi, &gen11_dsi_host_ops, port);
		if (!host)
			goto err;

		intel_dsi->dsi_hosts[port] = host;
	}

	if (!intel_dsi_vbt_init(intel_dsi, MIPI_DSI_GENERIC_PANEL_ID)) {
		drm_dbg_kms(&dev_priv->drm, "no device found\n");
		goto err;
	}

	icl_dphy_param_init(intel_dsi);

	icl_dsi_add_properties(intel_connector);
	return;

err:
	drm_encoder_cleanup(&encoder->base);
	kfree(intel_dsi);
	kfree(intel_connector);
}<|MERGE_RESOLUTION|>--- conflicted
+++ resolved
@@ -1103,11 +1103,6 @@
 				 const struct intel_crtc_state *pipe_config,
 				 const struct drm_connector_state *conn_state)
 {
-<<<<<<< HEAD
-	struct intel_dsi *intel_dsi = enc_to_intel_dsi(encoder);
-
-=======
->>>>>>> 04d5ce62
 	/* step3b */
 	gen11_dsi_map_pll(encoder, pipe_config);
 
@@ -1355,11 +1350,7 @@
 static void gen11_dsi_get_config(struct intel_encoder *encoder,
 				 struct intel_crtc_state *pipe_config)
 {
-<<<<<<< HEAD
-	struct drm_i915_private *dev_priv = to_i915(encoder->base.dev);
-=======
 	struct drm_i915_private *i915 = to_i915(encoder->base.dev);
->>>>>>> 04d5ce62
 	struct intel_crtc *crtc = to_intel_crtc(pipe_config->uapi.crtc);
 	struct intel_dsi *intel_dsi = enc_to_intel_dsi(encoder);
 
@@ -1405,13 +1396,6 @@
 		return ret;
 
 	/* DSI specific sanity checks on the common code */
-<<<<<<< HEAD
-	WARN_ON(vdsc_cfg->vbr_enable);
-	WARN_ON(vdsc_cfg->simple_422);
-	WARN_ON(vdsc_cfg->pic_width % vdsc_cfg->slice_width);
-	WARN_ON(vdsc_cfg->slice_height < 8);
-	WARN_ON(vdsc_cfg->pic_height % vdsc_cfg->slice_height);
-=======
 	drm_WARN_ON(&dev_priv->drm, vdsc_cfg->vbr_enable);
 	drm_WARN_ON(&dev_priv->drm, vdsc_cfg->simple_422);
 	drm_WARN_ON(&dev_priv->drm,
@@ -1419,7 +1403,6 @@
 	drm_WARN_ON(&dev_priv->drm, vdsc_cfg->slice_height < 8);
 	drm_WARN_ON(&dev_priv->drm,
 		    vdsc_cfg->pic_height % vdsc_cfg->slice_height);
->>>>>>> 04d5ce62
 
 	ret = drm_dsc_compute_rc_parameters(vdsc_cfg);
 	if (ret)
