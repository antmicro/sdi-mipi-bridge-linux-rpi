--- conflicted
+++ resolved
@@ -150,14 +150,8 @@
 		 * one of the first device. This works as long as we have this
 		 * misfeature only on x86 (lapic)
 		 */
-<<<<<<< HEAD
-		cpu = first_cpu(mask);
-		td = &per_cpu(tick_cpu_device, cpu);
-		td->evtdev->broadcast(&mask);
-=======
 		td = &per_cpu(tick_cpu_device, cpumask_first(mask));
 		td->evtdev->broadcast(mask);
->>>>>>> ab14398a
 	}
 }
 
